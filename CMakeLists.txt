--- conflicted
+++ resolved
@@ -39,13 +39,10 @@
     src/ui/general_settings_menu.cpp
     src/ui/audio_settings_menu.cpp
     src/ui/tutorial_manager.cpp
-<<<<<<< HEAD
     src/ui/mods_menu.cpp
-=======
     src/ui/ui_window.cpp
     src/ui/ui_window_manager.cpp
     src/ui/info_windows.cpp
->>>>>>> 9937b9f5
     src/audio/audio_manager.cpp
 )
 
