--- conflicted
+++ resolved
@@ -69,7 +69,6 @@
   - Hardware-accelerated OpenGL rendering
 - **Simulation**: Tower management, tenants, elevators, people AI
 
-<<<<<<< HEAD
 ### Rendering System
 
 The rendering system is built on [Raylib](https://www.raylib.com/), a simple and easy-to-use library for 2D graphics:
@@ -82,21 +81,6 @@
 - A blue rectangle (representing a building floor)
 - A red circle (representing a person or elevator)
 
-## Current Status
-
-🚧 **Early Development**
-
-**Completed:**
-- ✅ Basic project structure
-- ✅ Raylib integration with 2D vector rendering
-- ✅ Modular renderer design for ECS integration
-- ✅ Working demo window with test shapes
-
-**Next Steps:**
-- ECS integration for entity rendering
-- Building placement and rendering
-- Tenant and elevator systems
-=======
 ### ECS Structure
 
 The Entity Component System (ECS) is the foundation of TowerForge's simulation. It provides:
@@ -156,6 +140,10 @@
 - ✅ Core module with example components (Actor, BuildingComponent, Position, Velocity)
 - ✅ Example systems (Movement, Actor logging, Building occupancy)
 - ✅ Demo application showing ECS in action
+- ✅ Basic project structure
+- ✅ Raylib integration with 2D vector rendering
+- ✅ Modular renderer design for ECS integration
+- ✅ Working demo window with test shapes
 
 ### Running the Demo
 
@@ -170,7 +158,6 @@
 - Actors moving with velocity
 - Periodic logging of actor positions
 - Building occupancy monitoring
->>>>>>> a2577fb9
 
 See [Issues](https://github.com/adam4813/towerforge/issues) for the development roadmap.
 
