--- conflicted
+++ resolved
@@ -356,16 +356,10 @@
 
 The application demonstrates:
 - Actors moving with velocity
-<<<<<<< HEAD
 - Tenant satisfaction levels changing based on facility conditions
 - Economic simulation with revenue collection and expense tracking
 - Daily financial reports showing balance changes
 - Periodic logging of actor positions and building occupancy
-- UI display of current time, day, week, and day/night cycle
-- UI display of satisfaction levels with color-coded indicators
-- UI display of tower economics (balance, revenue, expenses)
-=======
-- Periodic logging of actor positions
 - Building occupancy monitoring
 - **Interactive HUD with real-time game information**
   - Top bar with funds, population, time, and simulation speed
@@ -376,7 +370,6 @@
   - UI display of current time
 
 For detailed documentation on the HUD system, see [docs/HUD_SYSTEM.md](docs/HUD_SYSTEM.md).
->>>>>>> ba6a32af
 
 See [Issues](https://github.com/adam4813/towerforge/issues) for the development roadmap.
 
