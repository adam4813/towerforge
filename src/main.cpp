#include <iostream>
#include "rendering/renderer.h"
#include "rendering/camera.h"
#include "core/ecs_world.hpp"
#include "core/components.hpp"
#include "ui/hud.h"
#include "ui/build_menu.h"
#include "ui/placement_system.h"

using namespace TowerForge::Core;
using namespace towerforge::ui;
using namespace towerforge::rendering;

int main(int argc, char* argv[]) {
    std::cout << "TowerForge - Tower Simulation Game" << std::endl;
    std::cout << "Version: 0.1.0" << std::endl;
    std::cout << "Initializing Raylib renderer..." << std::endl;
    
    // Create and initialize the renderer
    towerforge::rendering::Renderer renderer;
    renderer.Initialize(800, 600, "TowerForge - 2D Vector Rendering Demo");
    
    // Create and initialize the ECS world
    ECSWorld ecs_world;
    ecs_world.Initialize();
    
    // Create the global TimeManager as a singleton
    // Start at 8:00 AM on Monday, Week 1
    // Simulation runs at 60x speed (60 in-game hours per real-time second)
    ecs_world.GetWorld().set<TimeManager>({60.0f});
    
    // Create the global TowerEconomy as a singleton
    // Start with $10,000 balance
    ecs_world.GetWorld().set<TowerEconomy>({10000.0f});
    
    std::cout << std::endl << "Creating example entities..." << std::endl;    
    std::cout << "Renderer initialized. Window opened." << std::endl;
    std::cout << "Press ESC or close window to exit." << std::endl;
    std::cout << std::endl;
    
    // Create some example actors (people)
    auto actor1 = ecs_world.CreateEntity("John");
    actor1.set<Position>({10.0f, 0.0f});
    actor1.set<Velocity>({0.5f, 0.0f});
    actor1.set<Actor>({"John", 5, 1.0f});
    actor1.set<Satisfaction>({80.0f});  // Start with good satisfaction
    
    // Add a daily schedule for John
    DailySchedule john_schedule;
    john_schedule.AddWeekdayAction(ScheduledAction::Type::ArriveWork, 9.0f);   // 9:00 AM
    john_schedule.AddWeekdayAction(ScheduledAction::Type::LunchBreak, 12.0f);  // 12:00 PM
    john_schedule.AddWeekdayAction(ScheduledAction::Type::LeaveWork, 17.0f);   // 5:00 PM
    john_schedule.AddWeekendAction(ScheduledAction::Type::Idle, 10.0f);        // Idle on weekends
    actor1.set<DailySchedule>(john_schedule);
    
    auto actor2 = ecs_world.CreateEntity("Sarah");
    actor2.set<Position>({20.0f, 0.0f});
    actor2.set<Velocity>({-0.3f, 0.0f});
    actor2.set<Actor>({"Sarah", 3, 0.8f});
    actor2.set<Satisfaction>({75.0f});  // Start with good satisfaction
    
    // Add a daily schedule for Sarah
    DailySchedule sarah_schedule;
    sarah_schedule.AddWeekdayAction(ScheduledAction::Type::ArriveWork, 8.5f);  // 8:30 AM
    sarah_schedule.AddWeekdayAction(ScheduledAction::Type::LunchBreak, 12.5f); // 12:30 PM
    sarah_schedule.AddWeekdayAction(ScheduledAction::Type::LeaveWork, 16.5f);  // 4:30 PM
    sarah_schedule.AddWeekendAction(ScheduledAction::Type::Idle, 11.0f);       // Idle on weekends
    actor2.set<DailySchedule>(sarah_schedule);
  
    std::cout << "  Created 2 actors" << std::endl;
    
    // Create some example building components with economics
    auto lobby_entity = ecs_world.CreateEntity("Lobby");
    lobby_entity.set<Position>({0.0f, 0.0f});
    lobby_entity.set<BuildingComponent>({BuildingComponent::Type::Lobby, 0, 10, 50});
    lobby_entity.set<Satisfaction>({85.0f});  // Lobbies generally have good satisfaction
    lobby_entity.set<FacilityEconomics>({50.0f, 10.0f, 50});  // Low rent, low cost, high capacity
    
    auto office1_entity = ecs_world.CreateEntity("Office_Floor_5");
    office1_entity.set<Position>({0.0f, 50.0f});
    office1_entity.set<BuildingComponent>({BuildingComponent::Type::Office, 5, 8, 20});
    office1_entity.set<Satisfaction>({70.0f});
    office1_entity.set<FacilityEconomics>({150.0f, 30.0f, 20});  // Medium rent, medium cost
    
    auto restaurant_entity = ecs_world.CreateEntity("Restaurant_Floor_3");
    restaurant_entity.set<Position>({0.0f, 30.0f});
    restaurant_entity.set<BuildingComponent>({BuildingComponent::Type::Restaurant, 3, 6, 30});
    restaurant_entity.set<Satisfaction>({65.0f});
    restaurant_entity.set<FacilityEconomics>({200.0f, 60.0f, 30});  // High rent, high cost
    
    std::cout << "  Created 2 actors and 3 building components with satisfaction and economics" << std::endl;
    
    // Create HUD and build menu
    HUD hud;
    BuildMenu build_menu;
    
    // Create and initialize camera
    towerforge::rendering::Camera camera;
    camera.Initialize(800, 600, 1200.0f, 800.0f);  // Tower is 1200x800 world units
    
    // Set initial game state
    GameState game_state;
    game_state.funds = 25000.0f;
    game_state.income_rate = 500.0f;
    game_state.population = 2;
    game_state.current_day = 1;
    game_state.current_time = 8.5f;  // 8:30 AM
    game_state.speed_multiplier = 1;
    game_state.paused = false;
    
    hud.SetGameState(game_state);
    
    // Add some example notifications
    hud.AddNotification(Notification::Type::Success, "Welcome to TowerForge!", 10.0f);
    hud.AddNotification(Notification::Type::Info, "Click entities to view details", 8.0f);
    
    // Demonstrate Tower Grid System and Facility Manager
    std::cout << std::endl << "Demonstrating Tower Grid System and Facility Manager..." << std::endl;
    auto& grid = ecs_world.GetTowerGrid();
    auto& facility_mgr = ecs_world.GetFacilityManager();
    
    // Create placement system now that we have grid and facility_mgr
    PlacementSystem placement_system(grid, facility_mgr, build_menu);
    
    std::cout << "  Initial grid: " << grid.GetFloorCount() << " floors x " 
              << grid.GetColumnCount() << " columns" << std::endl;
    
    // Create and place facilities using FacilityManager
    std::cout << "  Creating facilities..." << std::endl;
    auto grid_lobby = facility_mgr.CreateFacility(BuildingComponent::Type::Lobby, 0, 0, 0, "MainLobby");
    auto grid_office1 = facility_mgr.CreateFacility(BuildingComponent::Type::Office, 1, 2, 0, "Office_Floor_1");
    auto residential1 = facility_mgr.CreateFacility(BuildingComponent::Type::Residential, 2, 5, 0, "Condo_Floor_2");
    auto shop1 = facility_mgr.CreateFacility(BuildingComponent::Type::RetailShop, 3, 1, 0, "Shop_Floor_3");
    
    std::cout << "  Created 4 facilities (Lobby, Office, Residential, RetailShop)" << std::endl;
    
    std::cout << "  Occupied cells: " << grid.GetOccupiedCellCount() << std::endl;
    std::cout << "  Facility at (0, 0): " << grid.GetFacilityAt(0, 0) << std::endl;
    std::cout << "  Facility at (1, 5): " << grid.GetFacilityAt(1, 5) << std::endl;
    std::cout << "  Space available at floor 1, column 12 for width 5: " 
              << (grid.IsSpaceAvailable(1, 12, 5) ? "Yes" : "No") << std::endl;
    
    // Add more floors
    std::cout << "  Adding 5 more floors..." << std::endl;
    grid.AddFloors(5);
    std::cout << "  New grid size: " << grid.GetFloorCount() << " floors x " 
              << grid.GetColumnCount() << " columns" << std::endl;
    
    std::cout << std::endl << "Running simulation..." << std::endl;
    std::cout << std::endl;
    
    // Grid rendering constants
    const int grid_offset_x = 300;
    const int grid_offset_y = 100;
    const int cell_width = 40;
    const int cell_height = 50;
    
    // Run the simulation for 30 seconds (simulated time)
    const float time_step = 1.0f / 60.0f;  // 60 FPS
    const float total_time = 30.0f;
    float elapsed_time = 0.0f;
    float sim_time = 0.0f;
    
    while (elapsed_time < total_time && !renderer.ShouldClose()) {
        if (!ecs_world.Update(time_step)) {
            break;
        }
        elapsed_time += time_step;
        sim_time += time_step * game_state.speed_multiplier;
        
        // Update game state for HUD
        game_state.current_time = 8.5f + (sim_time / 3600.0f);  // Increment time
        if (game_state.current_time >= 24.0f) {
            game_state.current_time -= 24.0f;
            game_state.current_day++;
        }
        game_state.funds += (game_state.income_rate / 3600.0f) * time_step;
        
        hud.SetGameState(game_state);
        hud.Update(time_step);
        
<<<<<<< HEAD
        // Update placement system
        placement_system.Update(time_step);
        
        // Handle keyboard shortcuts
        placement_system.HandleKeyboard();
=======
        // Update camera
        camera.Update(time_step);
>>>>>>> 2d3ff065
        
        // Handle mouse clicks for demo
        if (IsMouseButtonPressed(MOUSE_LEFT_BUTTON)) {
            int mouse_x = GetMouseX();
            int mouse_y = GetMouseY();
            
            bool hud_handled = false;
            
            // Check if click is on build menu
            int menu_result = build_menu.HandleClick(mouse_x, mouse_y, 
                                                     placement_system.CanUndo(), 
                                                     placement_system.CanRedo());
            if (menu_result >= 0) {
                hud.AddNotification(Notification::Type::Info, "Facility selected from menu", 3.0f);
<<<<<<< HEAD
            } else if (menu_result == -2) {
                // Demolish mode
                placement_system.SetDemolishMode(!placement_system.IsDemolishMode());
                hud.AddNotification(Notification::Type::Info, 
                    placement_system.IsDemolishMode() ? "Demolish mode ON" : "Demolish mode OFF", 3.0f);
            } else if (menu_result == -3) {
                // Undo
                placement_system.Undo();
                hud.AddNotification(Notification::Type::Info, "Undid last action", 2.0f);
            } else if (menu_result == -4) {
                // Redo
                placement_system.Redo();
                hud.AddNotification(Notification::Type::Info, "Redid action", 2.0f);
            }
            // Check if click is on HUD
            else if (!hud.HandleClick(mouse_x, mouse_y)) {
                // Click is in game area - try placement/demolition first
                int cost_change = placement_system.HandleClick(mouse_x, mouse_y,
                    grid_offset_x, grid_offset_y, cell_width, cell_height, game_state.funds);
                
                if (cost_change != 0) {
                    game_state.funds += cost_change;
                    if (cost_change < 0) {
                        hud.AddNotification(Notification::Type::Success, 
                            TextFormat("Facility placed! Cost: $%d", -cost_change), 3.0f);
                    } else {
                        hud.AddNotification(Notification::Type::Info, 
                            TextFormat("Facility demolished! Refund: $%d", cost_change), 3.0f);
                    }
                } else {
                    // No placement/demolition occurred - check if user clicked on a facility or person to view info
                    // Convert mouse position to grid coordinates
                    int rel_x = mouse_x - grid_offset_x;
                    int rel_y = mouse_y - grid_offset_y;
                    
                    if (rel_x >= 0 && rel_y >= 0) {
                        int clicked_floor = rel_y / cell_height;
                        int clicked_column = rel_x / cell_width;
                        
                        // Check if clicked on a facility
                        if (clicked_floor >= 0 && clicked_floor < grid.GetFloorCount() &&
                            clicked_column >= 0 && clicked_column < grid.GetColumnCount()) {
                            
                            if (grid.IsOccupied(clicked_floor, clicked_column)) {
                                // Clicked on a facility - show info
                                FacilityInfo info;
                                info.type = "FACILITY";
                                info.floor = clicked_floor;
                                info.occupancy = 0;
                                info.max_occupancy = 10;
                                info.revenue = 100.0f;
                                info.satisfaction = 75.0f;
                                info.tenant_count = 0;
                                hud.ShowFacilityInfo(info);
                            }
                        }
                    }
=======
                hud_handled = true;
            }
            // Check if click is on HUD
            else if (hud.HandleClick(mouse_x, mouse_y)) {
                hud_handled = true;
            }
            else {
                // Click is in game area - show example info panels
                // Convert screen to world coordinates
                float world_x, world_y;
                camera.ScreenToWorld(mouse_x, mouse_y, world_x, world_y);
                
                if (world_x > 250 && world_x < 550 && world_y > 200 && world_y < 280) {
                    // Clicked on building
                    FacilityInfo info;
                    info.type = "OFFICE";
                    info.floor = 5;
                    info.occupancy = 8;
                    info.max_occupancy = 10;
                    info.revenue = 80.0f;
                    info.satisfaction = 85.0f;
                    info.tenant_count = 8;
                    hud.ShowFacilityInfo(info);
                } else if (world_x > 370 && world_x < 430 && world_y > 370 && world_y < 430) {
                    // Clicked on person - enable follow mode
                    PersonInfo info;
                    info.id = 42;
                    info.state = "WaitingElevator";
                    info.current_floor = 1;
                    info.destination_floor = 8;
                    info.wait_time = 45.0f;
                    info.needs = "Work";
                    info.satisfaction = 60.0f;
                    hud.ShowPersonInfo(info);
                    
                    // Follow the entity
                    camera.FollowEntity(400.0f, 400.0f, 42);
>>>>>>> 2d3ff065
                }
            }
        }
        
        // Handle camera input
        bool hud_handled_input = false;  // Could be updated based on mouse position over HUD
        camera.HandleInput(hud_handled_input);
        
        renderer.BeginFrame();
        
        // Clear background to dark gray
        renderer.Clear(DARKGRAY);
        
<<<<<<< HEAD
        // Draw grid
        for (int floor = 0; floor < grid.GetFloorCount(); ++floor) {
            for (int col = 0; col < grid.GetColumnCount(); ++col) {
                int x = grid_offset_x + col * cell_width;
                int y = grid_offset_y + floor * cell_height;
                
                // Draw grid cell outline
                DrawRectangleLines(x, y, cell_width, cell_height, ColorAlpha(WHITE, 0.2f));
                
                // Draw facility if present
                if (grid.IsOccupied(floor, col)) {
                    int facility_id = grid.GetFacilityAt(floor, col);
                    // Color based on facility type (simplified)
                    Color facility_color = SKYBLUE;
                    if (facility_id % 3 == 0) facility_color = PURPLE;
                    else if (facility_id % 3 == 1) facility_color = GREEN;
                    
                    DrawRectangle(x + 2, y + 2, cell_width - 4, cell_height - 4, facility_color);
                }
            }
        }
        
        // Draw floor labels
        for (int floor = 0; floor < grid.GetFloorCount(); ++floor) {
            int y = grid_offset_y + floor * cell_height;
            DrawText(TextFormat("F%d", floor), grid_offset_x - 30, y + 15, 12, LIGHTGRAY);
        }
=======
        // Begin camera mode for world rendering
        camera.BeginMode();
        
        // Draw a test rectangle (representing a building floor)
        renderer.DrawRectangle(250, 200, 300, 80, SKYBLUE);
>>>>>>> 2d3ff065
        
        // Render placement system (preview and construction)
        placement_system.Render(grid_offset_x, grid_offset_y, cell_width, cell_height);
        
        // End camera mode
        camera.EndMode();
        
        // Render HUD and build menu (these are in screen space, not world space)
        hud.Render();
        build_menu.Render(placement_system.CanUndo(), placement_system.CanRedo(), 
                         placement_system.IsDemolishMode());
        
        // Render camera controls overlay
        camera.RenderControlsOverlay();
        camera.RenderFollowIndicator();

        // Display tower economy status
        const auto& tower_economy = ecs_world.GetWorld().get<TowerEconomy>();
        renderer.DrawRectangle(10, 140, 280, 100, Color{0, 0, 0, 180});
        renderer.DrawText("Tower Economics", 20, 145, 18, GOLD);
        
        std::string balance_str = "Balance: $" + std::to_string(static_cast<int>(tower_economy.total_balance));
        std::string revenue_str = "Revenue: $" + std::to_string(static_cast<int>(tower_economy.daily_revenue));
        std::string expense_str = "Expenses: $" + std::to_string(static_cast<int>(tower_economy.daily_expenses));
        
        renderer.DrawText(balance_str.c_str(), 20, 170, 16, GREEN);
        renderer.DrawText(revenue_str.c_str(), 20, 195, 16, SKYBLUE);
        renderer.DrawText(expense_str.c_str(), 20, 220, 16, ORANGE);
        
        // Display satisfaction indicators for actors
        int y_offset = 250;
        auto actor_query = ecs_world.GetWorld().query<const Actor, const Satisfaction>();
        actor_query.each([&](flecs::entity e, const Actor& actor, const Satisfaction& sat) {
            if (y_offset < 520) {  // Don't overflow screen
                renderer.DrawRectangle(10, y_offset, 280, 50, Color{0, 0, 0, 180});
                
                std::string name_str = actor.name + " Satisfaction";
                renderer.DrawText(name_str.c_str(), 20, y_offset + 5, 16, WHITE);
                
                std::string score_str = std::to_string(static_cast<int>(sat.satisfaction_score)) + "% - " + sat.GetLevelString();
                
                // Color based on satisfaction level
                Color sat_color;
                switch (sat.GetLevel()) {
                    case Satisfaction::Level::VeryPoor:
                        sat_color = RED;
                        break;
                    case Satisfaction::Level::Poor:
                        sat_color = ORANGE;
                        break;
                    case Satisfaction::Level::Average:
                        sat_color = YELLOW;
                        break;
                    case Satisfaction::Level::Good:
                        sat_color = LIME;
                        break;
                    case Satisfaction::Level::Excellent:
                        sat_color = GREEN;
                        break;
                    default:
                        sat_color = WHITE;
                }
                
                renderer.DrawText(score_str.c_str(), 20, y_offset + 25, 16, sat_color);
                y_offset += 55;
            }
        });
        
        renderer.EndFrame();
    }
    
    // Cleanup
    renderer.Shutdown();
    
    std::cout << std::endl << "Simulation completed after " << elapsed_time << " seconds" << std::endl;
    std::cout << "ECS test successful!" << std::endl;
    std::cout << "Renderer shut down. Exiting." << std::endl;
    return 0;
}
<|MERGE_RESOLUTION|>--- conflicted
+++ resolved
@@ -179,16 +179,13 @@
         hud.SetGameState(game_state);
         hud.Update(time_step);
         
-<<<<<<< HEAD
         // Update placement system
         placement_system.Update(time_step);
         
         // Handle keyboard shortcuts
         placement_system.HandleKeyboard();
-=======
         // Update camera
         camera.Update(time_step);
->>>>>>> 2d3ff065
         
         // Handle mouse clicks for demo
         if (IsMouseButtonPressed(MOUSE_LEFT_BUTTON)) {
@@ -203,7 +200,6 @@
                                                      placement_system.CanRedo());
             if (menu_result >= 0) {
                 hud.AddNotification(Notification::Type::Info, "Facility selected from menu", 3.0f);
-<<<<<<< HEAD
             } else if (menu_result == -2) {
                 // Demolish mode
                 placement_system.SetDemolishMode(!placement_system.IsDemolishMode());
@@ -261,45 +257,6 @@
                             }
                         }
                     }
-=======
-                hud_handled = true;
-            }
-            // Check if click is on HUD
-            else if (hud.HandleClick(mouse_x, mouse_y)) {
-                hud_handled = true;
-            }
-            else {
-                // Click is in game area - show example info panels
-                // Convert screen to world coordinates
-                float world_x, world_y;
-                camera.ScreenToWorld(mouse_x, mouse_y, world_x, world_y);
-                
-                if (world_x > 250 && world_x < 550 && world_y > 200 && world_y < 280) {
-                    // Clicked on building
-                    FacilityInfo info;
-                    info.type = "OFFICE";
-                    info.floor = 5;
-                    info.occupancy = 8;
-                    info.max_occupancy = 10;
-                    info.revenue = 80.0f;
-                    info.satisfaction = 85.0f;
-                    info.tenant_count = 8;
-                    hud.ShowFacilityInfo(info);
-                } else if (world_x > 370 && world_x < 430 && world_y > 370 && world_y < 430) {
-                    // Clicked on person - enable follow mode
-                    PersonInfo info;
-                    info.id = 42;
-                    info.state = "WaitingElevator";
-                    info.current_floor = 1;
-                    info.destination_floor = 8;
-                    info.wait_time = 45.0f;
-                    info.needs = "Work";
-                    info.satisfaction = 60.0f;
-                    hud.ShowPersonInfo(info);
-                    
-                    // Follow the entity
-                    camera.FollowEntity(400.0f, 400.0f, 42);
->>>>>>> 2d3ff065
                 }
             }
         }
@@ -313,7 +270,6 @@
         // Clear background to dark gray
         renderer.Clear(DARKGRAY);
         
-<<<<<<< HEAD
         // Draw grid
         for (int floor = 0; floor < grid.GetFloorCount(); ++floor) {
             for (int col = 0; col < grid.GetColumnCount(); ++col) {
@@ -341,13 +297,8 @@
             int y = grid_offset_y + floor * cell_height;
             DrawText(TextFormat("F%d", floor), grid_offset_x - 30, y + 15, 12, LIGHTGRAY);
         }
-=======
         // Begin camera mode for world rendering
         camera.BeginMode();
-        
-        // Draw a test rectangle (representing a building floor)
-        renderer.DrawRectangle(250, 200, 300, 80, SKYBLUE);
->>>>>>> 2d3ff065
         
         // Render placement system (preview and construction)
         placement_system.Render(grid_offset_x, grid_offset_y, cell_width, cell_height);
