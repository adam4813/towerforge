#include <iostream>
#include "rendering/renderer.h"
#include "core/ecs_world.hpp"
#include "core/components.hpp"
#include "ui/hud.h"
#include "ui/build_menu.h"

using namespace TowerForge::Core;
using namespace towerforge::ui;

int main(int argc, char* argv[]) {
    std::cout << "TowerForge - Tower Simulation Game" << std::endl;
    std::cout << "Version: 0.1.0" << std::endl;
    std::cout << "Initializing Raylib renderer..." << std::endl;
    
    // Create and initialize the renderer
    towerforge::rendering::Renderer renderer;
    renderer.Initialize(800, 600, "TowerForge - 2D Vector Rendering Demo");
    
    // Create and initialize the ECS world
    ECSWorld ecs_world;
    ecs_world.Initialize();
    
    // Create the global TimeManager as a singleton
    // Start at 8:00 AM on Monday, Week 1
    // Simulation runs at 60x speed (60 in-game hours per real-time second)
    ecs_world.GetWorld().set<TimeManager>({60.0f});
    
    std::cout << std::endl << "Creating example entities..." << std::endl;    
    std::cout << "Renderer initialized. Window opened." << std::endl;
    std::cout << "Press ESC or close window to exit." << std::endl;
    std::cout << std::endl;
    
    // Create some example actors (people)
    auto actor1 = ecs_world.CreateEntity("John");
    actor1.set<Position>({10.0f, 0.0f});
    actor1.set<Velocity>({0.5f, 0.0f});
    actor1.set<Actor>({"John", 5, 1.0f});
    
    // Add a daily schedule for John
    DailySchedule john_schedule;
    john_schedule.AddWeekdayAction(ScheduledAction::Type::ArriveWork, 9.0f);   // 9:00 AM
    john_schedule.AddWeekdayAction(ScheduledAction::Type::LunchBreak, 12.0f);  // 12:00 PM
    john_schedule.AddWeekdayAction(ScheduledAction::Type::LeaveWork, 17.0f);   // 5:00 PM
    john_schedule.AddWeekendAction(ScheduledAction::Type::Idle, 10.0f);        // Idle on weekends
    actor1.set<DailySchedule>(john_schedule);
    
    auto actor2 = ecs_world.CreateEntity("Sarah");
    actor2.set<Position>({20.0f, 0.0f});
    actor2.set<Velocity>({-0.3f, 0.0f});
    actor2.set<Actor>({"Sarah", 3, 0.8f});
    
    // Add a daily schedule for Sarah
    DailySchedule sarah_schedule;
    sarah_schedule.AddWeekdayAction(ScheduledAction::Type::ArriveWork, 8.5f);  // 8:30 AM
    sarah_schedule.AddWeekdayAction(ScheduledAction::Type::LunchBreak, 12.5f); // 12:30 PM
    sarah_schedule.AddWeekdayAction(ScheduledAction::Type::LeaveWork, 16.5f);  // 4:30 PM
    sarah_schedule.AddWeekendAction(ScheduledAction::Type::Idle, 11.0f);       // Idle on weekends
    actor2.set<DailySchedule>(sarah_schedule);
  
    std::cout << "  Created 2 actors" << std::endl;
    
<<<<<<< HEAD
    // Demonstrate Tower Grid System and Facility Manager
    std::cout << std::endl << "Demonstrating Tower Grid System and Facility Manager..." << std::endl;
=======
    // Create some example building components
    auto lobby = ecs_world.CreateEntity("Lobby");
    lobby.set<Position>({0.0f, 0.0f});
    lobby.set<BuildingComponent>({BuildingComponent::Type::Lobby, 0, 10, 50});
    
    auto office1 = ecs_world.CreateEntity("Office_Floor_5");
    office1.set<Position>({0.0f, 50.0f});
    office1.set<BuildingComponent>({BuildingComponent::Type::Office, 5, 8, 20});
    
    auto restaurant = ecs_world.CreateEntity("Restaurant_Floor_3");
    restaurant.set<Position>({0.0f, 30.0f});
    restaurant.set<BuildingComponent>({BuildingComponent::Type::Restaurant, 3, 6, 30});
    
    std::cout << "  Created 2 actors and 3 building components" << std::endl;
    
    // Create HUD and build menu
    HUD hud;
    BuildMenu build_menu;
    
    // Set initial game state
    GameState game_state;
    game_state.funds = 25000.0f;
    game_state.income_rate = 500.0f;
    game_state.population = 2;
    game_state.current_day = 1;
    game_state.current_time = 8.5f;  // 8:30 AM
    game_state.speed_multiplier = 1;
    game_state.paused = false;
    
    hud.SetGameState(game_state);
    
    // Add some example notifications
    hud.AddNotification(Notification::Type::Success, "Welcome to TowerForge!", 10.0f);
    hud.AddNotification(Notification::Type::Info, "Click entities to view details", 8.0f);
    
    
    // Demonstrate Tower Grid System
    std::cout << std::endl << "Demonstrating Tower Grid System..." << std::endl;
>>>>>>> ba6a32af
    auto& grid = ecs_world.GetTowerGrid();
    auto& facility_mgr = ecs_world.GetFacilityManager();
    
    std::cout << "  Initial grid: " << grid.GetFloorCount() << " floors x " 
              << grid.GetColumnCount() << " columns" << std::endl;
    
    // Create and place facilities using FacilityManager
    std::cout << "  Creating facilities..." << std::endl;
    auto lobby = facility_mgr.CreateFacility(BuildingComponent::Type::Lobby, 0, 0, 0, "MainLobby");
    auto office1 = facility_mgr.CreateFacility(BuildingComponent::Type::Office, 1, 2, 0, "Office_Floor_1");
    auto residential1 = facility_mgr.CreateFacility(BuildingComponent::Type::Residential, 2, 5, 0, "Condo_Floor_2");
    auto shop1 = facility_mgr.CreateFacility(BuildingComponent::Type::RetailShop, 3, 1, 0, "Shop_Floor_3");
    
    std::cout << "  Created 4 facilities (Lobby, Office, Residential, RetailShop)" << std::endl;
    
    std::cout << "  Occupied cells: " << grid.GetOccupiedCellCount() << std::endl;
    std::cout << "  Facility at (0, 0): " << grid.GetFacilityAt(0, 0) << std::endl;
    std::cout << "  Facility at (1, 5): " << grid.GetFacilityAt(1, 5) << std::endl;
    std::cout << "  Space available at floor 1, column 12 for width 5: " 
              << (grid.IsSpaceAvailable(1, 12, 5) ? "Yes" : "No") << std::endl;
    
    // Add more floors
    std::cout << "  Adding 5 more floors..." << std::endl;
    grid.AddFloors(5);
    std::cout << "  New grid size: " << grid.GetFloorCount() << " floors x " 
              << grid.GetColumnCount() << " columns" << std::endl;
    
    std::cout << std::endl << "Running simulation..." << std::endl;
    std::cout << std::endl;
    
    // Run the simulation for 30 seconds (simulated time)
    const float time_step = 1.0f / 60.0f;  // 60 FPS
    const float total_time = 30.0f;
    float elapsed_time = 0.0f;
    float sim_time = 0.0f;
    
    while (elapsed_time < total_time && !renderer.ShouldClose()) {
        if (!ecs_world.Update(time_step)) {
            break;
        }
        elapsed_time += time_step;
        sim_time += time_step * game_state.speed_multiplier;
        
        // Update game state for HUD
        game_state.current_time = 8.5f + (sim_time / 3600.0f);  // Increment time
        if (game_state.current_time >= 24.0f) {
            game_state.current_time -= 24.0f;
            game_state.current_day++;
        }
        game_state.funds += (game_state.income_rate / 3600.0f) * time_step;
        
        hud.SetGameState(game_state);
        hud.Update(time_step);
        
        // Handle mouse clicks for demo
        if (IsMouseButtonPressed(MOUSE_LEFT_BUTTON)) {
            int mouse_x = GetMouseX();
            int mouse_y = GetMouseY();
            
            // Check if click is on build menu
            if (build_menu.HandleClick(mouse_x, mouse_y) >= 0) {
                hud.AddNotification(Notification::Type::Info, "Facility selected from menu", 3.0f);
            }
            // Check if click is on HUD
            else if (!hud.HandleClick(mouse_x, mouse_y)) {
                // Click is in game area - show example info panels
                if (mouse_x > 250 && mouse_x < 550 && mouse_y > 200 && mouse_y < 280) {
                    // Clicked on building
                    FacilityInfo info;
                    info.type = "OFFICE";
                    info.floor = 5;
                    info.occupancy = 8;
                    info.max_occupancy = 10;
                    info.revenue = 80.0f;
                    info.satisfaction = 85.0f;
                    info.tenant_count = 8;
                    hud.ShowFacilityInfo(info);
                } else if (mouse_x > 370 && mouse_x < 430 && mouse_y > 370 && mouse_y < 430) {
                    // Clicked on person
                    PersonInfo info;
                    info.id = 42;
                    info.state = "WaitingElevator";
                    info.current_floor = 1;
                    info.destination_floor = 8;
                    info.wait_time = 45.0f;
                    info.needs = "Work";
                    info.satisfaction = 60.0f;
                    hud.ShowPersonInfo(info);
                }
            }
        }
        
        renderer.BeginFrame();
        
        // Clear background to dark gray
        renderer.Clear(DARKGRAY);
        
        // Draw a test rectangle (representing a building floor)
        renderer.DrawRectangle(250, 200, 300, 80, SKYBLUE);
        
        // Draw a test circle (representing a person or elevator)
        renderer.DrawCircle(400, 400, 30.0f, RED);
        
        // Render HUD and build menu
        hud.Render();
        build_menu.Render();
        
        renderer.EndFrame();
    }
    
    // Cleanup
    renderer.Shutdown();
    
    std::cout << std::endl << "Simulation completed after " << elapsed_time << " seconds" << std::endl;
    std::cout << "ECS test successful!" << std::endl;
    std::cout << "Renderer shut down. Exiting." << std::endl;
    return 0;
}
<|MERGE_RESOLUTION|>--- conflicted
+++ resolved
@@ -60,10 +60,6 @@
   
     std::cout << "  Created 2 actors" << std::endl;
     
-<<<<<<< HEAD
-    // Demonstrate Tower Grid System and Facility Manager
-    std::cout << std::endl << "Demonstrating Tower Grid System and Facility Manager..." << std::endl;
-=======
     // Create some example building components
     auto lobby = ecs_world.CreateEntity("Lobby");
     lobby.set<Position>({0.0f, 0.0f});
@@ -99,10 +95,8 @@
     hud.AddNotification(Notification::Type::Success, "Welcome to TowerForge!", 10.0f);
     hud.AddNotification(Notification::Type::Info, "Click entities to view details", 8.0f);
     
-    
-    // Demonstrate Tower Grid System
-    std::cout << std::endl << "Demonstrating Tower Grid System..." << std::endl;
->>>>>>> ba6a32af
+    // Demonstrate Tower Grid System and Facility Manager
+    std::cout << std::endl << "Demonstrating Tower Grid System and Facility Manager..." << std::endl;
     auto& grid = ecs_world.GetTowerGrid();
     auto& facility_mgr = ecs_world.GetFacilityManager();
     
