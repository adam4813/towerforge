--- conflicted
+++ resolved
@@ -1,53 +1,27 @@
 #include <iostream>
-<<<<<<< HEAD
 #include "rendering/renderer.h"
-=======
 #include "core/ecs_world.hpp"
 #include "core/components.hpp"
 
 using namespace TowerForge::Core;
->>>>>>> a2577fb9
 
 int main(int argc, char* argv[]) {
     std::cout << "TowerForge - Tower Simulation Game" << std::endl;
     std::cout << "Version: 0.1.0" << std::endl;
-<<<<<<< HEAD
     std::cout << "Initializing Raylib renderer..." << std::endl;
     
     // Create and initialize the renderer
     towerforge::rendering::Renderer renderer;
     renderer.Initialize(800, 600, "TowerForge - 2D Vector Rendering Demo");
     
-    std::cout << "Renderer initialized. Window opened." << std::endl;
-    std::cout << "Press ESC or close window to exit." << std::endl;
-    
-    // Main game loop
-    while (!renderer.ShouldClose()) {
-        renderer.BeginFrame();
-        
-        // Clear background to dark gray
-        renderer.Clear(DARKGRAY);
-        
-        // Draw a test rectangle (representing a building floor)
-        renderer.DrawRectangle(250, 200, 300, 80, SKYBLUE);
-        
-        // Draw a test circle (representing a person or elevator)
-        renderer.DrawCircle(400, 400, 30.0f, RED);
-        
-        renderer.EndFrame();
-    }
-    
-    // Cleanup
-    renderer.Shutdown();
-    std::cout << "Renderer shut down. Exiting." << std::endl;
-=======
-    std::cout << std::endl;
-    
     // Create and initialize the ECS world
     ECSWorld ecs_world;
     ecs_world.Initialize();
     
-    std::cout << std::endl << "Creating example entities..." << std::endl;
+    std::cout << std::endl << "Creating example entities..." << std::endl;    
+    std::cout << "Renderer initialized. Window opened." << std::endl;
+    std::cout << "Press ESC or close window to exit." << std::endl;
+    std::cout << std::endl;
     
     // Create some example actors (people)
     auto actor1 = ecs_world.CreateEntity("John");
@@ -82,16 +56,30 @@
     const float total_time = 30.0f;
     float elapsed_time = 0.0f;
     
-    while (elapsed_time < total_time) {
+    while (elapsed_time < total_time && !renderer.ShouldClose()) {
         if (!ecs_world.Update(time_step)) {
             break;
         }
         elapsed_time += time_step;
+        renderer.BeginFrame();
+        
+        // Clear background to dark gray
+        renderer.Clear(DARKGRAY);
+        
+        // Draw a test rectangle (representing a building floor)
+        renderer.DrawRectangle(250, 200, 300, 80, SKYBLUE);
+        
+        // Draw a test circle (representing a person or elevator)
+        renderer.DrawCircle(400, 400, 30.0f, RED);
+        
+        renderer.EndFrame();
     }
+    
+    // Cleanup
+    renderer.Shutdown();
     
     std::cout << std::endl << "Simulation completed after " << elapsed_time << " seconds" << std::endl;
     std::cout << "ECS test successful!" << std::endl;
->>>>>>> a2577fb9
-    
+    std::cout << "Renderer shut down. Exiting." << std::endl;
     return 0;
 }
