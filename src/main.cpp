#include <iostream>
#include "rendering/renderer.h"
#include "rendering/camera.h"
#include "core/ecs_world.hpp"
#include "core/components.hpp"
#include "ui/hud.h"
#include "ui/build_menu.h"

using namespace TowerForge::Core;
using namespace towerforge::ui;
using namespace towerforge::rendering;

int main(int argc, char* argv[]) {
    std::cout << "TowerForge - Tower Simulation Game" << std::endl;
    std::cout << "Version: 0.1.0" << std::endl;
    std::cout << "Initializing Raylib renderer..." << std::endl;
    
    // Create and initialize the renderer
    towerforge::rendering::Renderer renderer;
    renderer.Initialize(800, 600, "TowerForge - 2D Vector Rendering Demo");
    
    // Create and initialize the ECS world
    ECSWorld ecs_world;
    ecs_world.Initialize();
    
    // Create the global TimeManager as a singleton
    // Start at 8:00 AM on Monday, Week 1
    // Simulation runs at 60x speed (60 in-game hours per real-time second)
    ecs_world.GetWorld().set<TimeManager>({60.0f});
    
    // Create the global TowerEconomy as a singleton
    // Start with $10,000 balance
    ecs_world.GetWorld().set<TowerEconomy>({10000.0f});
    
    std::cout << std::endl << "Creating example entities..." << std::endl;    
    std::cout << "Renderer initialized. Window opened." << std::endl;
    std::cout << "Press ESC or close window to exit." << std::endl;
    std::cout << std::endl;
    
    // Create some example actors (people)
    auto actor1 = ecs_world.CreateEntity("John");
    actor1.set<Position>({10.0f, 0.0f});
    actor1.set<Velocity>({0.5f, 0.0f});
    actor1.set<Actor>({"John", 5, 1.0f});
    actor1.set<Satisfaction>({80.0f});  // Start with good satisfaction
    
    // Add a daily schedule for John
    DailySchedule john_schedule;
    john_schedule.AddWeekdayAction(ScheduledAction::Type::ArriveWork, 9.0f);   // 9:00 AM
    john_schedule.AddWeekdayAction(ScheduledAction::Type::LunchBreak, 12.0f);  // 12:00 PM
    john_schedule.AddWeekdayAction(ScheduledAction::Type::LeaveWork, 17.0f);   // 5:00 PM
    john_schedule.AddWeekendAction(ScheduledAction::Type::Idle, 10.0f);        // Idle on weekends
    actor1.set<DailySchedule>(john_schedule);
    
    auto actor2 = ecs_world.CreateEntity("Sarah");
    actor2.set<Position>({20.0f, 0.0f});
    actor2.set<Velocity>({-0.3f, 0.0f});
    actor2.set<Actor>({"Sarah", 3, 0.8f});
    actor2.set<Satisfaction>({75.0f});  // Start with good satisfaction
    
    // Add a daily schedule for Sarah
    DailySchedule sarah_schedule;
    sarah_schedule.AddWeekdayAction(ScheduledAction::Type::ArriveWork, 8.5f);  // 8:30 AM
    sarah_schedule.AddWeekdayAction(ScheduledAction::Type::LunchBreak, 12.5f); // 12:30 PM
    sarah_schedule.AddWeekdayAction(ScheduledAction::Type::LeaveWork, 16.5f);  // 4:30 PM
    sarah_schedule.AddWeekendAction(ScheduledAction::Type::Idle, 11.0f);       // Idle on weekends
    actor2.set<DailySchedule>(sarah_schedule);
  
    std::cout << "  Created 2 actors" << std::endl;
    
    // Create some example building components with economics
    auto lobby = ecs_world.CreateEntity("Lobby");
    lobby.set<Position>({0.0f, 0.0f});
    lobby.set<BuildingComponent>({BuildingComponent::Type::Lobby, 0, 10, 50});
    lobby.set<Satisfaction>({85.0f});  // Lobbies generally have good satisfaction
    lobby.set<FacilityEconomics>({50.0f, 10.0f, 50});  // Low rent, low cost, high capacity
    
    auto office1 = ecs_world.CreateEntity("Office_Floor_5");
    office1.set<Position>({0.0f, 50.0f});
    office1.set<BuildingComponent>({BuildingComponent::Type::Office, 5, 8, 20});
    office1.set<Satisfaction>({70.0f});
    office1.set<FacilityEconomics>({150.0f, 30.0f, 20});  // Medium rent, medium cost
    
    auto restaurant = ecs_world.CreateEntity("Restaurant_Floor_3");
    restaurant.set<Position>({0.0f, 30.0f});
    restaurant.set<BuildingComponent>({BuildingComponent::Type::Restaurant, 3, 6, 30});
    restaurant.set<Satisfaction>({65.0f});
    restaurant.set<FacilityEconomics>({200.0f, 60.0f, 30});  // High rent, high cost
    
    std::cout << "  Created 2 actors and 3 building components with satisfaction and economics" << std::endl;
    
    // Create HUD and build menu
    HUD hud;
    BuildMenu build_menu;
    
    // Create and initialize camera
    towerforge::rendering::Camera camera;
    camera.Initialize(800, 600, 1200.0f, 800.0f);  // Tower is 1200x800 world units
    
    // Set initial game state
    GameState game_state;
    game_state.funds = 25000.0f;
    game_state.income_rate = 500.0f;
    game_state.population = 2;
    game_state.current_day = 1;
    game_state.current_time = 8.5f;  // 8:30 AM
    game_state.speed_multiplier = 1;
    game_state.paused = false;
    
    hud.SetGameState(game_state);
    
    // Add some example notifications
    hud.AddNotification(Notification::Type::Success, "Welcome to TowerForge!", 10.0f);
    hud.AddNotification(Notification::Type::Info, "Click entities to view details", 8.0f);
    
    // Demonstrate Tower Grid System and Facility Manager
    std::cout << std::endl << "Demonstrating Tower Grid System and Facility Manager..." << std::endl;
    auto& grid = ecs_world.GetTowerGrid();
    auto& facility_mgr = ecs_world.GetFacilityManager();
    
    std::cout << "  Initial grid: " << grid.GetFloorCount() << " floors x " 
              << grid.GetColumnCount() << " columns" << std::endl;
    
    // Create and place facilities using FacilityManager
    std::cout << "  Creating facilities..." << std::endl;
    auto lobby = facility_mgr.CreateFacility(BuildingComponent::Type::Lobby, 0, 0, 0, "MainLobby");
    auto office1 = facility_mgr.CreateFacility(BuildingComponent::Type::Office, 1, 2, 0, "Office_Floor_1");
    auto residential1 = facility_mgr.CreateFacility(BuildingComponent::Type::Residential, 2, 5, 0, "Condo_Floor_2");
    auto shop1 = facility_mgr.CreateFacility(BuildingComponent::Type::RetailShop, 3, 1, 0, "Shop_Floor_3");
    
    std::cout << "  Created 4 facilities (Lobby, Office, Residential, RetailShop)" << std::endl;
    
    std::cout << "  Occupied cells: " << grid.GetOccupiedCellCount() << std::endl;
    std::cout << "  Facility at (0, 0): " << grid.GetFacilityAt(0, 0) << std::endl;
    std::cout << "  Facility at (1, 5): " << grid.GetFacilityAt(1, 5) << std::endl;
    std::cout << "  Space available at floor 1, column 12 for width 5: " 
              << (grid.IsSpaceAvailable(1, 12, 5) ? "Yes" : "No") << std::endl;
    
    // Add more floors
    std::cout << "  Adding 5 more floors..." << std::endl;
    grid.AddFloors(5);
    std::cout << "  New grid size: " << grid.GetFloorCount() << " floors x " 
              << grid.GetColumnCount() << " columns" << std::endl;
    
    std::cout << std::endl << "Running simulation..." << std::endl;
    std::cout << std::endl;
    
    // Run the simulation for 30 seconds (simulated time)
    const float time_step = 1.0f / 60.0f;  // 60 FPS
    const float total_time = 30.0f;
    float elapsed_time = 0.0f;
    float sim_time = 0.0f;
    
    while (elapsed_time < total_time && !renderer.ShouldClose()) {
        if (!ecs_world.Update(time_step)) {
            break;
        }
        elapsed_time += time_step;
        sim_time += time_step * game_state.speed_multiplier;
        
        // Update game state for HUD
        game_state.current_time = 8.5f + (sim_time / 3600.0f);  // Increment time
        if (game_state.current_time >= 24.0f) {
            game_state.current_time -= 24.0f;
            game_state.current_day++;
        }
        game_state.funds += (game_state.income_rate / 3600.0f) * time_step;
        
        hud.SetGameState(game_state);
        hud.Update(time_step);
        
        // Update camera
        camera.Update(time_step);
        
        // Handle mouse clicks for demo
        if (IsMouseButtonPressed(MOUSE_LEFT_BUTTON)) {
            int mouse_x = GetMouseX();
            int mouse_y = GetMouseY();
            
            bool hud_handled = false;
            
            // Check if click is on build menu
            if (build_menu.HandleClick(mouse_x, mouse_y) >= 0) {
                hud.AddNotification(Notification::Type::Info, "Facility selected from menu", 3.0f);
                hud_handled = true;
            }
            // Check if click is on HUD
            else if (hud.HandleClick(mouse_x, mouse_y)) {
                hud_handled = true;
            }
            else {
                // Click is in game area - show example info panels
                // Convert screen to world coordinates
                float world_x, world_y;
                camera.ScreenToWorld(mouse_x, mouse_y, world_x, world_y);
                
                if (world_x > 250 && world_x < 550 && world_y > 200 && world_y < 280) {
                    // Clicked on building
                    FacilityInfo info;
                    info.type = "OFFICE";
                    info.floor = 5;
                    info.occupancy = 8;
                    info.max_occupancy = 10;
                    info.revenue = 80.0f;
                    info.satisfaction = 85.0f;
                    info.tenant_count = 8;
                    hud.ShowFacilityInfo(info);
                } else if (world_x > 370 && world_x < 430 && world_y > 370 && world_y < 430) {
                    // Clicked on person - enable follow mode
                    PersonInfo info;
                    info.id = 42;
                    info.state = "WaitingElevator";
                    info.current_floor = 1;
                    info.destination_floor = 8;
                    info.wait_time = 45.0f;
                    info.needs = "Work";
                    info.satisfaction = 60.0f;
                    hud.ShowPersonInfo(info);
                    
                    // Follow the entity
                    camera.FollowEntity(400.0f, 400.0f, 42);
                }
            }
        }
        
        // Handle camera input
        bool hud_handled_input = false;  // Could be updated based on mouse position over HUD
        camera.HandleInput(hud_handled_input);
        
        renderer.BeginFrame();
        
        // Clear background to dark gray
        renderer.Clear(DARKGRAY);
        
        // Begin camera mode for world rendering
        camera.BeginMode();
        
        // Draw a test rectangle (representing a building floor)
        renderer.DrawRectangle(250, 200, 300, 80, SKYBLUE);
        
        // Draw a test circle (representing a person or elevator)
        renderer.DrawCircle(400, 400, 30.0f, RED);
        
        // End camera mode
        camera.EndMode();
        
        // Render HUD and build menu (these are in screen space, not world space)
        hud.Render();
        build_menu.Render();
        
<<<<<<< HEAD
        // Render camera controls overlay
        camera.RenderControlsOverlay();
        camera.RenderFollowIndicator();
=======
        // Display tower economy status
        const auto& tower_economy = ecs_world.GetWorld().get<TowerEconomy>();
        renderer.DrawRectangle(10, 140, 280, 100, Color{0, 0, 0, 180});
        renderer.DrawText("Tower Economics", 20, 145, 18, GOLD);
        
        std::string balance_str = "Balance: $" + std::to_string(static_cast<int>(tower_economy.total_balance));
        std::string revenue_str = "Revenue: $" + std::to_string(static_cast<int>(tower_economy.daily_revenue));
        std::string expense_str = "Expenses: $" + std::to_string(static_cast<int>(tower_economy.daily_expenses));
        
        renderer.DrawText(balance_str.c_str(), 20, 170, 16, GREEN);
        renderer.DrawText(revenue_str.c_str(), 20, 195, 16, SKYBLUE);
        renderer.DrawText(expense_str.c_str(), 20, 220, 16, ORANGE);
        
        // Display satisfaction indicators for actors
        int y_offset = 250;
        auto actor_query = ecs_world.GetWorld().query<const Actor, const Satisfaction>();
        actor_query.each([&](flecs::entity e, const Actor& actor, const Satisfaction& sat) {
            if (y_offset < 520) {  // Don't overflow screen
                renderer.DrawRectangle(10, y_offset, 280, 50, Color{0, 0, 0, 180});
                
                std::string name_str = actor.name + " Satisfaction";
                renderer.DrawText(name_str.c_str(), 20, y_offset + 5, 16, WHITE);
                
                std::string score_str = std::to_string(static_cast<int>(sat.satisfaction_score)) + "% - " + sat.GetLevelString();
                
                // Color based on satisfaction level
                Color sat_color;
                switch (sat.GetLevel()) {
                    case Satisfaction::Level::VeryPoor:
                        sat_color = RED;
                        break;
                    case Satisfaction::Level::Poor:
                        sat_color = ORANGE;
                        break;
                    case Satisfaction::Level::Average:
                        sat_color = YELLOW;
                        break;
                    case Satisfaction::Level::Good:
                        sat_color = LIME;
                        break;
                    case Satisfaction::Level::Excellent:
                        sat_color = GREEN;
                        break;
                    default:
                        sat_color = WHITE;
                }
                
                renderer.DrawText(score_str.c_str(), 20, y_offset + 25, 16, sat_color);
                y_offset += 55;
            }
        });
>>>>>>> 979bc2da
        
        renderer.EndFrame();
    }
    
    // Cleanup
    renderer.Shutdown();
    
    std::cout << std::endl << "Simulation completed after " << elapsed_time << " seconds" << std::endl;
    std::cout << "ECS test successful!" << std::endl;
    std::cout << "Renderer shut down. Exiting." << std::endl;
    return 0;
}
<|MERGE_RESOLUTION|>--- conflicted
+++ resolved
@@ -248,11 +248,10 @@
         hud.Render();
         build_menu.Render();
         
-<<<<<<< HEAD
         // Render camera controls overlay
         camera.RenderControlsOverlay();
         camera.RenderFollowIndicator();
-=======
+
         // Display tower economy status
         const auto& tower_economy = ecs_world.GetWorld().get<TowerEconomy>();
         renderer.DrawRectangle(10, 140, 280, 100, Color{0, 0, 0, 180});
@@ -304,7 +303,6 @@
                 y_offset += 55;
             }
         });
->>>>>>> 979bc2da
         
         renderer.EndFrame();
     }
