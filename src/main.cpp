--- conflicted
+++ resolved
@@ -197,34 +197,9 @@
         // Draw a test circle (representing a person or elevator)
         renderer.DrawCircle(400, 400, 30.0f, RED);
         
-<<<<<<< HEAD
         // Render HUD and build menu
         hud.Render();
         build_menu.Render();
-=======
-        // Display current simulation time
-        const auto& time_mgr = ecs_world.GetWorld().get<TimeManager>();
-        // Draw time display in top-left corner
-        std::string time_str = "Time: " + time_mgr.GetTimeString();
-        std::string day_str = std::string("Day: ") + time_mgr.GetDayName();
-        std::string week_str = "Week: " + std::to_string(time_mgr.current_week);
-        std::string speed_str = "Speed: " + std::to_string(static_cast<int>(time_mgr.simulation_speed)) + "x";
-        
-        // Background panel for better readability
-        renderer.DrawRectangle(10, 10, 250, 120, Color{0, 0, 0, 180});
-        
-        // Draw text
-        renderer.DrawText(time_str.c_str(), 20, 20, 20, WHITE);
-        renderer.DrawText(day_str.c_str(), 20, 45, 20, WHITE);
-        renderer.DrawText(week_str.c_str(), 20, 70, 20, WHITE);
-        renderer.DrawText(speed_str.c_str(), 20, 95, 20, YELLOW);
-        
-        // Day/night cycle indicator
-        Color cycle_color = time_mgr.IsBusinessHours() ? YELLOW : DARKBLUE;
-        const char* cycle_text = time_mgr.IsBusinessHours() ? "DAY" : "NIGHT";
-        renderer.DrawRectangle(680, 10, 110, 40, Color{0, 0, 0, 180});
-        renderer.DrawText(cycle_text, 690, 20, 20, cycle_color);
->>>>>>> 18fa3c5f
         
         renderer.EndFrame();
     }
