--- conflicted
+++ resolved
@@ -47,9 +47,6 @@
     actor2.set<Velocity>({-0.3f, 0.0f});
     actor2.set<Actor>({"Sarah", 3, 0.8f});
     
-<<<<<<< HEAD
-    std::cout << "  Created 2 actors" << std::endl;
-=======
     // Add a daily schedule for Sarah
     DailySchedule sarah_schedule;
     sarah_schedule.AddWeekdayAction(ScheduledAction::Type::ArriveWork, 8.5f);  // 8:30 AM
@@ -57,12 +54,8 @@
     sarah_schedule.AddWeekdayAction(ScheduledAction::Type::LeaveWork, 16.5f);  // 4:30 PM
     sarah_schedule.AddWeekendAction(ScheduledAction::Type::Idle, 11.0f);       // Idle on weekends
     actor2.set<DailySchedule>(sarah_schedule);
-    
-    // Create some example building components
-    auto lobby = ecs_world.CreateEntity("Lobby");
-    lobby.set<Position>({0.0f, 0.0f});
-    lobby.set<BuildingComponent>({BuildingComponent::Type::Lobby, 0, 10, 50});
->>>>>>> 18fa3c5f
+  
+    std::cout << "  Created 2 actors" << std::endl;
     
     // Demonstrate Tower Grid System and Facility Manager
     std::cout << std::endl << "Demonstrating Tower Grid System and Facility Manager..." << std::endl;
