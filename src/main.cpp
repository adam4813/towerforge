#include <iostream>
#include "rendering/renderer.h"
#include "rendering/camera.h"
#include "core/ecs_world.hpp"
#include "core/components.hpp"
#include "core/save_load_manager.hpp"
#include "core/achievement_manager.hpp"
#include "ui/hud.h"
#include "ui/build_menu.h"
#include "ui/placement_system.h"
#include "ui/main_menu.h"
#include "ui/pause_menu.h"
#include "ui/save_load_menu.h"
<<<<<<< HEAD
#include "ui/research_tree_menu.h"
=======
#include "ui/achievements_menu.h"
#include "ui/general_settings_menu.h"
#include "ui/audio_settings_menu.h"
#include "audio/audio_manager.h"
>>>>>>> 672ceba7

using namespace TowerForge::Core;
using namespace towerforge::ui;
using namespace towerforge::rendering;

// Helper function to calculate tower rating based on statistics
void CalculateTowerRating(TowerRating& rating, ECSWorld& ecs_world, float income_rate) {
    // Collect statistics from ECS world
    int total_tenants = 0;
    float total_satisfaction = 0.0f;
    int satisfaction_count = 0;
    
    // Count tenants and satisfaction from facilities
    ecs_world.GetWorld().each([&](const FacilityEconomics& econ, const Satisfaction& sat) {
        total_tenants += econ.current_tenants;
        total_satisfaction += sat.satisfaction_score;
        satisfaction_count++;
    });
    
    // Calculate average satisfaction
    float avg_satisfaction = (satisfaction_count > 0) ? (total_satisfaction / satisfaction_count) : 0.0f;
    
    // Get floor count from tower grid
    int floor_count = ecs_world.GetTowerGrid().GetFloorCount();
    
    // Update rating structure
    rating.total_tenants = total_tenants;
    rating.average_satisfaction = avg_satisfaction;
    rating.total_floors = floor_count;
    rating.hourly_income = income_rate;
    
    // Calculate star rating based on thresholds
    int new_stars = 1;  // Start with 1 star
    
    // 2 stars: 25+ tenants
    if (total_tenants >= 25) {
        new_stars = 2;
        rating.next_star_tenants = 50;
        rating.next_star_satisfaction = 70.0f;
        rating.next_star_floors = 0;
        rating.next_star_income = 0.0f;
    } else {
        rating.next_star_tenants = 25;
        rating.next_star_satisfaction = 0.0f;
        rating.next_star_floors = 0;
        rating.next_star_income = 0.0f;
    }
    
    // 3 stars: 50+ tenants AND 70%+ satisfaction
    if (total_tenants >= 50 && avg_satisfaction >= 70.0f) {
        new_stars = 3;
        rating.next_star_tenants = 100;
        rating.next_star_satisfaction = 75.0f;
        rating.next_star_floors = 20;
        rating.next_star_income = 0.0f;
    } else if (new_stars >= 2) {
        rating.next_star_tenants = 50;
        rating.next_star_satisfaction = 70.0f;
        rating.next_star_floors = 0;
        rating.next_star_income = 0.0f;
    }
    
    // 4 stars: 100+ tenants AND 75%+ satisfaction AND 20+ floors
    if (total_tenants >= 100 && avg_satisfaction >= 75.0f && floor_count >= 20) {
        new_stars = 4;
        rating.next_star_tenants = 200;
        rating.next_star_satisfaction = 80.0f;
        rating.next_star_floors = 40;
        rating.next_star_income = 10000.0f;
    } else if (new_stars >= 3) {
        rating.next_star_tenants = 100;
        rating.next_star_satisfaction = 75.0f;
        rating.next_star_floors = 20;
        rating.next_star_income = 0.0f;
    }
    
    // 5 stars: 200+ tenants AND 80%+ satisfaction AND 40+ floors AND $10k+/hr income
    if (total_tenants >= 200 && avg_satisfaction >= 80.0f && 
        floor_count >= 40 && income_rate >= 10000.0f) {
        new_stars = 5;
        rating.next_star_tenants = 0;
        rating.next_star_satisfaction = 0.0f;
        rating.next_star_floors = 0;
        rating.next_star_income = 0.0f;
    } else if (new_stars >= 4) {
        rating.next_star_tenants = 200;
        rating.next_star_satisfaction = 80.0f;
        rating.next_star_floors = 40;
        rating.next_star_income = 10000.0f;
    }
    
    rating.stars = new_stars;
}

// Game modes
enum class GameMode {
    TitleScreen,
    InGame,
    Settings,
    Credits,
    Achievements,
    Quit
};

int main(int argc, char* argv[]) {
    std::cout << "TowerForge - Tower Simulation Game" << std::endl;
    std::cout << "Version: 0.1.0" << std::endl;
    std::cout << "Initializing Raylib renderer..." << std::endl;
    
    // Create and initialize the renderer
    towerforge::rendering::Renderer renderer;
    renderer.Initialize(800, 600, "TowerForge");
    
    // Initialize audio system
    auto& audio_manager = towerforge::audio::AudioManager::GetInstance();
    audio_manager.Initialize();
    
    // Game mode management
    GameMode current_mode = GameMode::TitleScreen;
    bool game_initialized = false;
    
    // Create main menu
    MainMenu main_menu;
    
    // Create achievement manager for persistent achievements
    AchievementManager achievement_manager;
    achievement_manager.Initialize();
    
    // Create achievements menu
    AchievementsMenu achievements_menu;
    achievements_menu.SetAchievementManager(&achievement_manager);
    
    // Play main theme music
    audio_manager.PlayMusic(towerforge::audio::AudioCue::MainTheme, true, 1.0f);
    
    // Title screen loop
    while (current_mode == GameMode::TitleScreen && !renderer.ShouldClose()) {
        float delta_time = GetFrameTime();
        
        // Update audio system
        audio_manager.Update(delta_time);
        
        // Update menu
        main_menu.Update(delta_time);
        
        // Handle input
        int keyboard_selection = main_menu.HandleKeyboard();
        int mouse_selection = main_menu.HandleMouse(GetMouseX(), GetMouseY(), 
                                                     IsMouseButtonPressed(MOUSE_LEFT_BUTTON));
        
        int selected = (keyboard_selection >= 0) ? keyboard_selection : mouse_selection;
        
        if (selected >= 0) {
            audio_manager.PlaySFX(towerforge::audio::AudioCue::MenuConfirm);
            MenuOption option = static_cast<MenuOption>(selected);
            switch (option) {
                case MenuOption::NewGame:
                    current_mode = GameMode::InGame;
                    std::cout << "Starting new game..." << std::endl;
                    break;
                case MenuOption::LoadGame:
                    std::cout << "Load game not yet implemented" << std::endl;
                    // For now, just start a new game
                    current_mode = GameMode::InGame;
                    break;
                case MenuOption::Achievements:
                    current_mode = GameMode::Achievements;
                    break;
                case MenuOption::Settings:
                    current_mode = GameMode::Settings;
                    break;
                case MenuOption::Credits:
                    current_mode = GameMode::Credits;
                    break;
                case MenuOption::Quit:
                    current_mode = GameMode::Quit;
                    break;
            }
        }
        
        // Render
        renderer.BeginFrame();
        main_menu.Render();
        renderer.EndFrame();
    }
    
    // Handle achievements screen
    if (current_mode == GameMode::Achievements) {
        while (current_mode == GameMode::Achievements && !renderer.ShouldClose()) {
            float delta_time = GetFrameTime();
            
            // Update audio system
            audio_manager.Update(delta_time);
            
            // Update achievements menu
            achievements_menu.Update(delta_time);
            
            // Handle input
            if (achievements_menu.HandleKeyboard()) {
                audio_manager.PlaySFX(towerforge::audio::AudioCue::MenuClose);
                current_mode = GameMode::TitleScreen;
            }
            achievements_menu.HandleMouse(GetMouseX(), GetMouseY(), GetMouseWheelMove());
            
            // Render
            renderer.BeginFrame();
            ClearBackground(Color{20, 20, 30, 255});
            achievements_menu.Render();
            renderer.EndFrame();
        }
        
        // Return to title screen if not quitting
        if (current_mode != GameMode::Quit && !renderer.ShouldClose()) {
            current_mode = GameMode::TitleScreen;
            // Restart title screen loop (code will continue below)
        }
    }
    
    // Handle settings screen
    if (current_mode == GameMode::Settings) {
        GeneralSettingsMenu general_settings_menu;
        AudioSettingsMenu audio_settings_menu;
        bool in_audio_settings = false;
        
        while (current_mode == GameMode::Settings && !renderer.ShouldClose()) {
            float delta_time = GetFrameTime();
            
            // Update audio system
            audio_manager.Update(delta_time);
            
            if (in_audio_settings) {
                // Update audio settings menu
                audio_settings_menu.Update(delta_time);
                
                // Handle input
                if (audio_settings_menu.HandleKeyboard()) {
                    in_audio_settings = false;  // Go back to general settings
                }
                bool back_clicked = audio_settings_menu.HandleMouse(GetMouseX(), GetMouseY(), 
                                                                     IsMouseButtonPressed(MOUSE_LEFT_BUTTON));
                if (back_clicked) {
                    in_audio_settings = false;  // Go back to general settings
                }
                
                // Render
                renderer.BeginFrame();
                ClearBackground(Color{20, 20, 30, 255});
                audio_settings_menu.Render();
                renderer.EndFrame();
            } else {
                // Update general settings menu
                general_settings_menu.Update(delta_time);
                
                // Handle input
                int keyboard_selection = general_settings_menu.HandleKeyboard();
                int mouse_selection = general_settings_menu.HandleMouse(GetMouseX(), GetMouseY(), 
                                                                        IsMouseButtonPressed(MOUSE_LEFT_BUTTON));
                
                int selected = (keyboard_selection >= 0) ? keyboard_selection : mouse_selection;
                
                if (selected >= 0) {
                    SettingsOption option = static_cast<SettingsOption>(selected);
                    switch (option) {
                        case SettingsOption::Audio:
                            in_audio_settings = true;
                            break;
                        case SettingsOption::Controls:
                        case SettingsOption::Display:
                        case SettingsOption::Accessibility:
                        case SettingsOption::Gameplay:
                            // Placeholder for future settings
                            std::cout << "Settings option not yet implemented" << std::endl;
                            break;
                        case SettingsOption::Back:
                            current_mode = GameMode::TitleScreen;
                            break;
                    }
                }
                
                // Render
                renderer.BeginFrame();
                ClearBackground(Color{20, 20, 30, 255});
                general_settings_menu.Render();
                renderer.EndFrame();
            }
        }
        
        // Return to title screen if not quitting
        if (current_mode != GameMode::Quit && !renderer.ShouldClose()) {
            current_mode = GameMode::TitleScreen;
            // Restart title screen loop (code will continue below)
        }
    }
    
    // Handle credits screen
    if (current_mode == GameMode::Credits) {
        while (current_mode == GameMode::Credits && !renderer.ShouldClose()) {
            // Simple credits screen
            renderer.BeginFrame();
            ClearBackground(Color{20, 20, 30, 255});
            
            int screen_width = GetScreenWidth();
            int y = 100;
            
            DrawText("CREDITS", (screen_width - MeasureText("CREDITS", 40)) / 2, y, 40, GOLD);
            y += 80;
            
            DrawText("TowerForge v0.1.0", (screen_width - MeasureText("TowerForge v0.1.0", 24)) / 2, y, 24, WHITE);
            y += 50;
            
            DrawText("A modern SimTower-inspired skyscraper simulation", 
                     (screen_width - MeasureText("A modern SimTower-inspired skyscraper simulation", 18)) / 2, 
                     y, 18, LIGHTGRAY);
            y += 60;
            
            DrawText("Built with:", (screen_width - MeasureText("Built with:", 20)) / 2, y, 20, LIGHTGRAY);
            y += 40;
            DrawText("- C++20", (screen_width - MeasureText("- C++20", 18)) / 2, y, 18, WHITE);
            y += 30;
            DrawText("- Raylib (rendering)", (screen_width - MeasureText("- Raylib (rendering)", 18)) / 2, y, 18, WHITE);
            y += 30;
            DrawText("- Flecs (ECS framework)", (screen_width - MeasureText("- Flecs (ECS framework)", 18)) / 2, y, 18, WHITE);
            y += 60;
            
            DrawText("Press ESC or ENTER to return to menu", 
                     (screen_width - MeasureText("Press ESC or ENTER to return to menu", 16)) / 2, 
                     y, 16, GRAY);
            
            renderer.EndFrame();
            
            // Check for return to menu
            if (IsKeyPressed(KEY_ESCAPE) || IsKeyPressed(KEY_ENTER) || IsKeyPressed(KEY_SPACE)) {
                current_mode = GameMode::TitleScreen;
            }
        }
        
        // Return to title screen if not quitting
        if (current_mode != GameMode::Quit && !renderer.ShouldClose()) {
            current_mode = GameMode::TitleScreen;
            // Restart title screen loop
            while (current_mode == GameMode::TitleScreen && !renderer.ShouldClose()) {
                float delta_time = GetFrameTime();
                main_menu.Update(delta_time);
                
                int keyboard_selection = main_menu.HandleKeyboard();
                int mouse_selection = main_menu.HandleMouse(GetMouseX(), GetMouseY(), 
                                                             IsMouseButtonPressed(MOUSE_LEFT_BUTTON));
                
                int selected = (keyboard_selection >= 0) ? keyboard_selection : mouse_selection;
                
                if (selected >= 0) {
                    MenuOption option = static_cast<MenuOption>(selected);
                    switch (option) {
                        case MenuOption::NewGame:
                            current_mode = GameMode::InGame;
                            break;
                        case MenuOption::LoadGame:
                            current_mode = GameMode::InGame;
                            break;
                        case MenuOption::Achievements:
                            current_mode = GameMode::Achievements;
                            break;
                        case MenuOption::Settings:
                            current_mode = GameMode::TitleScreen;
                            break;
                        case MenuOption::Credits:
                            current_mode = GameMode::Credits;
                            break;
                        case MenuOption::Quit:
                            current_mode = GameMode::Quit;
                            break;
                    }
                }
                
                renderer.BeginFrame();
                main_menu.Render();
                renderer.EndFrame();
            }
        }
    }
    
    // Exit if user chose quit or closed window
    if (current_mode == GameMode::Quit || renderer.ShouldClose()) {
        renderer.Shutdown();
        std::cout << "Exiting TowerForge..." << std::endl;
        return 0;
    }
    
    // Initialize game (only when entering InGame mode)
    std::cout << "Initializing game..." << std::endl;
    
    // Change music to gameplay theme
    audio_manager.StopMusic(1.0f);  // Fade out main theme
    audio_manager.PlayMusic(towerforge::audio::AudioCue::GameplayLoop, true, 2.0f);  // Fade in gameplay music
    
    // Create and initialize the ECS world
    ECSWorld ecs_world;
    ecs_world.Initialize();
    
    // Create and initialize save/load manager
    TowerForge::Core::SaveLoadManager save_load_manager;
    save_load_manager.Initialize();
    save_load_manager.SetAutosaveEnabled(true);
    save_load_manager.SetAutosaveInterval(120.0f);  // Auto-save every 2 minutes
    save_load_manager.SetAchievementManager(&achievement_manager);  // Link achievement manager for persistence
    
    // Create save/load menu
    SaveLoadMenu save_load_menu;
    save_load_menu.SetSaveLoadManager(&save_load_manager);
    
    // Create the global TimeManager as a singleton
    // Start at 8:00 AM on Monday, Week 1
    // Simulation runs at 60x speed (60 in-game hours per real-time second)
    ecs_world.GetWorld().set<TimeManager>({60.0f});
    
    // Create the global TowerEconomy as a singleton
    // Start with $10,000 balance
    ecs_world.GetWorld().set<TowerEconomy>({10000.0f});
    
    // Create the global ResearchTree as a singleton
    ResearchTree research_tree;
    research_tree.InitializeDefaultTree();
    research_tree.AwardPoints(50);  // Give initial research points for testing
    ecs_world.GetWorld().set<ResearchTree>(research_tree);
    
    std::cout << std::endl << "Creating example entities..." << std::endl;    
    std::cout << "Renderer initialized. Window opened." << std::endl;
    std::cout << "Press ESC or close window to exit." << std::endl;
    std::cout << std::endl;
    
    // Create some example actors (people)
    auto actor1 = ecs_world.CreateEntity("John");
    actor1.set<Position>({10.0f, 0.0f});
    actor1.set<Velocity>({0.5f, 0.0f});
    actor1.set<Actor>({"John", 5, 1.0f});
    actor1.set<Satisfaction>({80.0f});  // Start with good satisfaction
    
    // Add a daily schedule for John
    DailySchedule john_schedule;
    john_schedule.AddWeekdayAction(ScheduledAction::Type::ArriveWork, 9.0f);   // 9:00 AM
    john_schedule.AddWeekdayAction(ScheduledAction::Type::LunchBreak, 12.0f);  // 12:00 PM
    john_schedule.AddWeekdayAction(ScheduledAction::Type::LeaveWork, 17.0f);   // 5:00 PM
    john_schedule.AddWeekendAction(ScheduledAction::Type::Idle, 10.0f);        // Idle on weekends
    actor1.set<DailySchedule>(john_schedule);
    
    auto actor2 = ecs_world.CreateEntity("Sarah");
    actor2.set<Position>({20.0f, 0.0f});
    actor2.set<Velocity>({-0.3f, 0.0f});
    actor2.set<Actor>({"Sarah", 3, 0.8f});
    actor2.set<Satisfaction>({75.0f});  // Start with good satisfaction
    
    // Add a daily schedule for Sarah
    DailySchedule sarah_schedule;
    sarah_schedule.AddWeekdayAction(ScheduledAction::Type::ArriveWork, 8.5f);  // 8:30 AM
    sarah_schedule.AddWeekdayAction(ScheduledAction::Type::LunchBreak, 12.5f); // 12:30 PM
    sarah_schedule.AddWeekdayAction(ScheduledAction::Type::LeaveWork, 16.5f);  // 4:30 PM
    sarah_schedule.AddWeekendAction(ScheduledAction::Type::Idle, 11.0f);       // Idle on weekends
    actor2.set<DailySchedule>(sarah_schedule);
  
    std::cout << "  Created 2 actors" << std::endl;
    
    // Create some example building components with economics
    auto lobby_entity = ecs_world.CreateEntity("Lobby");
    lobby_entity.set<Position>({0.0f, 0.0f});
    lobby_entity.set<BuildingComponent>({BuildingComponent::Type::Lobby, 0, 10, 50});
    lobby_entity.set<Satisfaction>({85.0f});  // Lobbies generally have good satisfaction
    lobby_entity.set<FacilityEconomics>({50.0f, 10.0f, 50});  // Low rent, low cost, high capacity
    
    auto office1_entity = ecs_world.CreateEntity("Office_Floor_5");
    office1_entity.set<Position>({0.0f, 50.0f});
    office1_entity.set<BuildingComponent>({BuildingComponent::Type::Office, 5, 8, 20});
    office1_entity.set<Satisfaction>({70.0f});
    office1_entity.set<FacilityEconomics>({150.0f, 30.0f, 20});  // Medium rent, medium cost
    
    auto restaurant_entity = ecs_world.CreateEntity("Restaurant_Floor_3");
    restaurant_entity.set<Position>({0.0f, 30.0f});
    restaurant_entity.set<BuildingComponent>({BuildingComponent::Type::Restaurant, 3, 6, 30});
    restaurant_entity.set<Satisfaction>({65.0f});
    restaurant_entity.set<FacilityEconomics>({200.0f, 60.0f, 30});  // High rent, high cost
    
    std::cout << "  Created 2 actors and 3 building components with satisfaction and economics" << std::endl;
    
    // Create HUD and build menu
    HUD hud;
    BuildMenu build_menu;
    PauseMenu pause_menu;
    ResearchTreeMenu research_menu;
    
    // Create and initialize camera
    towerforge::rendering::Camera camera;
    camera.Initialize(800, 600, 1200.0f, 800.0f);  // Tower is 1200x800 world units
    
    // Set initial game state
    GameState game_state;
    game_state.funds = 25000.0f;
    game_state.income_rate = 500.0f;
    game_state.population = 2;
    game_state.current_day = 1;
    game_state.current_time = 8.5f;  // 8:30 AM
    game_state.speed_multiplier = 1;
    game_state.paused = false;
    
    hud.SetGameState(game_state);
    
    // Add some example notifications
    hud.AddNotification(Notification::Type::Success, "Welcome to TowerForge!", 10.0f);
    hud.AddNotification(Notification::Type::Info, "Click entities to view details", 8.0f);
    
    // Demonstrate Tower Grid System and Facility Manager
    std::cout << std::endl << "Demonstrating Tower Grid System and Facility Manager..." << std::endl;
    auto& grid = ecs_world.GetTowerGrid();
    auto& facility_mgr = ecs_world.GetFacilityManager();
    
    // Create placement system now that we have grid and facility_mgr
    PlacementSystem placement_system(grid, facility_mgr, build_menu);
    
    std::cout << "  Initial grid: " << grid.GetFloorCount() << " floors x " 
              << grid.GetColumnCount() << " columns" << std::endl;
    
    // Create and place facilities using FacilityManager
    std::cout << "  Creating facilities..." << std::endl;
    auto grid_lobby = facility_mgr.CreateFacility(BuildingComponent::Type::Lobby, 0, 0, 0, "MainLobby");
    auto grid_office1 = facility_mgr.CreateFacility(BuildingComponent::Type::Office, 1, 2, 0, "Office_Floor_1");
    auto residential1 = facility_mgr.CreateFacility(BuildingComponent::Type::Residential, 2, 5, 0, "Condo_Floor_2");
    auto shop1 = facility_mgr.CreateFacility(BuildingComponent::Type::RetailShop, 3, 1, 0, "Shop_Floor_3");
    
    std::cout << "  Created 4 facilities (Lobby, Office, Residential, RetailShop)" << std::endl;
    
    // Create elevator system
    std::cout << "  Creating elevator system..." << std::endl;
    auto elevator_shaft = ecs_world.CreateEntity("MainElevatorShaft");
    elevator_shaft.set<ElevatorShaft>({10, 0, 5, 1});  // Column 10, floors 0-5, 1 car
    
    auto elevator_car = ecs_world.CreateEntity("Elevator1");
    elevator_car.set<ElevatorCar>({static_cast<int>(elevator_shaft.id()), 0, 8});  // Start at floor 0, capacity 8
    
    std::cout << "  Created elevator shaft at column 10 serving floors 0-5" << std::endl;
    
    std::cout << "  Occupied cells: " << grid.GetOccupiedCellCount() << std::endl;
    std::cout << "  Facility at (0, 0): " << grid.GetFacilityAt(0, 0) << std::endl;
    std::cout << "  Facility at (1, 5): " << grid.GetFacilityAt(1, 5) << std::endl;
    std::cout << "  Space available at floor 1, column 12 for width 5: " 
              << (grid.IsSpaceAvailable(1, 12, 5) ? "Yes" : "No") << std::endl;
    
    // Add more floors
    std::cout << "  Adding 5 more floors..." << std::endl;
    grid.AddFloors(5);
    std::cout << "  New grid size: " << grid.GetFloorCount() << " floors x " 
              << grid.GetColumnCount() << " columns" << std::endl;
    
    std::cout << std::endl << "Running simulation..." << std::endl;
    std::cout << std::endl;
    
    // Grid rendering constants
    const int grid_offset_x = 300;
    const int grid_offset_y = 100;
    const int cell_width = 40;
    const int cell_height = 50;
    
    // Run the simulation for 30 seconds (simulated time)
    const float time_step = 1.0f / 60.0f;  // 60 FPS
    const float total_time = 30.0f;
    float elapsed_time = 0.0f;
    float sim_time = 0.0f;
    bool is_paused = false;  // Track pause state
    bool in_settings_from_pause = false;  // Track if we're in settings from pause menu
    bool in_audio_settings_from_pause = false;  // Track if we're in audio settings submenu
    
    // Create settings menus for pause menu usage
    GeneralSettingsMenu pause_general_settings_menu;
    AudioSettingsMenu pause_audio_settings_menu;
    
    while (elapsed_time < total_time && !renderer.ShouldClose()) {
<<<<<<< HEAD
        // Handle ESC key to toggle pause menu
        if (IsKeyPressed(KEY_ESCAPE)) {
            // If research menu is open, close it instead of pausing
            if (research_menu.IsVisible()) {
                research_menu.SetVisible(false);
            } else {
                is_paused = !is_paused;
                if (is_paused) {
                    game_state.paused = true;
                }
=======
        // Update audio system
        audio_manager.Update(time_step);
        
        // Handle ESC key to toggle pause menu (unless we're in settings)
        if (IsKeyPressed(KEY_ESCAPE) && !in_settings_from_pause && !in_audio_settings_from_pause) {
            is_paused = !is_paused;
            if (is_paused) {
                audio_manager.PlaySFX(towerforge::audio::AudioCue::MenuOpen);
                game_state.paused = true;
            } else {
                audio_manager.PlaySFX(towerforge::audio::AudioCue::MenuClose);
>>>>>>> 672ceba7
            }
        }
        
        // Handle R key to toggle research menu (only if not paused)
        if (!is_paused && IsKeyPressed(KEY_R)) {
            research_menu.Toggle();
        }
        
        // Only update simulation if not paused
        if (!is_paused) {
            // Update autosave
            save_load_manager.UpdateAutosave(time_step, ecs_world);
            
            if (!ecs_world.Update(time_step)) {
                break;
            }
            elapsed_time += time_step;
            sim_time += time_step * game_state.speed_multiplier;
        }
        
        // Update game state for HUD
        game_state.current_time = 8.5f + (sim_time / 3600.0f);  // Increment time
        if (game_state.current_time >= 24.0f) {
            game_state.current_time -= 24.0f;
            game_state.current_day++;
        }
        
        // Only update game state if not paused
        if (!is_paused) {
            game_state.funds += (game_state.income_rate / 3600.0f) * time_step;
        }
        
        // Calculate tower rating
        CalculateTowerRating(game_state.rating, ecs_world, game_state.income_rate);
        
        hud.SetGameState(game_state);
        hud.Update(time_step);
        
<<<<<<< HEAD
        // Handle research menu input
        if (research_menu.IsVisible()) {
            research_menu.Update(time_step);
            
            // Get reference to research tree from ECS
            ResearchTree& research_tree_ref = ecs_world.GetWorld().get_mut<ResearchTree>();
            bool unlocked = research_menu.HandleMouse(GetMouseX(), GetMouseY(), 
                                                     IsMouseButtonPressed(MOUSE_LEFT_BUTTON),
                                                     research_tree_ref);
            if (unlocked) {
                hud.AddNotification(Notification::Type::Success, "Research unlocked!", 2.0f);
            }
=======
        // Check for achievements (only if not paused)
        if (!is_paused) {
            // Get economy singleton for total income
            flecs::world& world = ecs_world.GetWorld();
            float total_income = 0.0f;
            if (world.has<TowerEconomy>()) {
                const auto& economy = world.get<TowerEconomy>();
                total_income = economy.total_revenue;
            }
            
            // Get floor count
            int floor_count = ecs_world.GetTowerGrid().GetFloorCount();
            
            // Calculate average satisfaction (simplified - just use game state population for now)
            float avg_satisfaction = 75.0f;  // Default to 75% for now
            
            // Check achievements
            achievement_manager.CheckAchievements(game_state.population, total_income, floor_count, avg_satisfaction);
            
            // Display notifications for newly unlocked achievements
            if (achievement_manager.HasNewAchievements()) {
                auto newly_unlocked = achievement_manager.PopNewlyUnlocked();
                for (const auto& achievement_id : newly_unlocked) {
                    // Play achievement sound
                    audio_manager.PlaySFX(towerforge::audio::AudioCue::Achievement);
                    
                    // Find achievement to get its name
                    for (const auto& achievement : achievement_manager.GetAllAchievements()) {
                        if (achievement.id == achievement_id) {
                            std::string message = "Achievement Unlocked: " + achievement.name;
                            hud.AddNotification(Notification::Type::Success, message, 5.0f);
                            break;
                        }
                    }
                }
            }
            
            // Update achievements menu with current stats
            achievements_menu.SetGameStats(game_state.population, total_income, floor_count, avg_satisfaction);
>>>>>>> 672ceba7
        }
        
        // Handle pause menu input
        if (is_paused) {
            // Handle settings menu input if in settings
            if (in_audio_settings_from_pause) {
                pause_audio_settings_menu.Update(time_step);
                
                // Handle input
                if (pause_audio_settings_menu.HandleKeyboard()) {
                    in_audio_settings_from_pause = false;  // Go back to general settings
                }
                bool back_clicked = pause_audio_settings_menu.HandleMouse(GetMouseX(), GetMouseY(), 
                                                                           IsMouseButtonPressed(MOUSE_LEFT_BUTTON));
                if (back_clicked) {
                    in_audio_settings_from_pause = false;  // Go back to general settings
                }
            } else if (in_settings_from_pause) {
                pause_general_settings_menu.Update(time_step);
                
                // Handle input
                int keyboard_selection = pause_general_settings_menu.HandleKeyboard();
                int mouse_selection = pause_general_settings_menu.HandleMouse(GetMouseX(), GetMouseY(), 
                                                                               IsMouseButtonPressed(MOUSE_LEFT_BUTTON));
                
                int selected = (keyboard_selection >= 0) ? keyboard_selection : mouse_selection;
                
                if (selected >= 0) {
                    SettingsOption option = static_cast<SettingsOption>(selected);
                    switch (option) {
                        case SettingsOption::Audio:
                            in_audio_settings_from_pause = true;
                            break;
                        case SettingsOption::Controls:
                        case SettingsOption::Display:
                        case SettingsOption::Accessibility:
                        case SettingsOption::Gameplay:
                            // Placeholder for future settings
                            hud.AddNotification(Notification::Type::Info, "Settings option not yet implemented", 3.0f);
                            break;
                        case SettingsOption::Back:
                            in_settings_from_pause = false;  // Go back to pause menu
                            break;
                    }
                }
            } else {
                // Regular pause menu input
                pause_menu.Update(time_step);
                
                // Handle quit confirmation if showing
                int quit_result = pause_menu.HandleQuitConfirmation();
                if (quit_result == 1) {
                    // User confirmed quit to title
                    current_mode = GameMode::TitleScreen;
                    break;  // Exit game loop
                } else if (quit_result == 0) {
                    // User cancelled quit - just stay in pause menu
                } else {
                    // No quit confirmation showing - handle regular menu input
                    int keyboard_selection = pause_menu.HandleKeyboard();
                    int mouse_selection = pause_menu.HandleMouse(GetMouseX(), GetMouseY(), 
                                                                 IsMouseButtonPressed(MOUSE_LEFT_BUTTON));
                    
                    int selected = (keyboard_selection >= 0) ? keyboard_selection : mouse_selection;
                    
                    if (selected >= 0) {
                        PauseMenuOption option = static_cast<PauseMenuOption>(selected);
                        switch (option) {
                            case PauseMenuOption::Resume:
                                is_paused = false;
                                game_state.paused = false;
                                break;
                            case PauseMenuOption::SaveGame:
                                hud.AddNotification(Notification::Type::Info, "Save game not yet implemented", 3.0f);
                                break;
                            case PauseMenuOption::LoadGame:
                                hud.AddNotification(Notification::Type::Info, "Load game not yet implemented", 3.0f);
                                break;
                            case PauseMenuOption::Settings:
                                in_settings_from_pause = true;
                                break;
                            case PauseMenuOption::QuitToTitle:
                                // Show confirmation dialog
                                pause_menu.ShowQuitConfirmation(true);
                                break;
                        }
                    }
                }
            }
        }
        
        // Update placement system
        placement_system.Update(time_step);
        
        // Handle keyboard shortcuts (only if not paused)
        if (!is_paused) {
            placement_system.HandleKeyboard();
        }
        // Update camera
        camera.Update(time_step);
        
        // Handle mouse clicks for demo (only if not paused)
        if (!is_paused && IsMouseButtonPressed(MOUSE_LEFT_BUTTON)) {
            int mouse_x = GetMouseX();
            int mouse_y = GetMouseY();
            
            bool hud_handled = false;
            
            // Check if click is on build menu
            int menu_result = build_menu.HandleClick(mouse_x, mouse_y, 
                                                     placement_system.CanUndo(), 
                                                     placement_system.CanRedo());
            if (menu_result >= 0) {
                hud.AddNotification(Notification::Type::Info, "Facility selected from menu", 3.0f);
            } else if (menu_result == -2) {
                // Demolish mode
                placement_system.SetDemolishMode(!placement_system.IsDemolishMode());
                hud.AddNotification(Notification::Type::Info, 
                    placement_system.IsDemolishMode() ? "Demolish mode ON" : "Demolish mode OFF", 3.0f);
            } else if (menu_result == -3) {
                // Undo
                placement_system.Undo();
                hud.AddNotification(Notification::Type::Info, "Undid last action", 2.0f);
            } else if (menu_result == -4) {
                // Redo
                placement_system.Redo();
                hud.AddNotification(Notification::Type::Info, "Redid action", 2.0f);
            }
            // Check if click is on HUD
            else if (!hud.HandleClick(mouse_x, mouse_y)) {
                // Click is in game area - try placement/demolition first
                int cost_change = placement_system.HandleClick(mouse_x, mouse_y,
                    grid_offset_x, grid_offset_y, cell_width, cell_height, game_state.funds);
                
                if (cost_change != 0) {
                    game_state.funds += cost_change;
                    if (cost_change < 0) {
                        audio_manager.PlaySFX(towerforge::audio::AudioCue::FacilityPlace);
                        hud.AddNotification(Notification::Type::Success, 
                            TextFormat("Facility placed! Cost: $%d", -cost_change), 3.0f);
                    } else {
                        audio_manager.PlaySFX(towerforge::audio::AudioCue::FacilityDemolish);
                        hud.AddNotification(Notification::Type::Info, 
                            TextFormat("Facility demolished! Refund: $%d", cost_change), 3.0f);
                    }
                } else {
                    // No placement/demolition occurred - check if user clicked on a facility or person to view info
                    // Convert mouse position to grid coordinates
                    int rel_x = mouse_x - grid_offset_x;
                    int rel_y = mouse_y - grid_offset_y;
                    
                    if (rel_x >= 0 && rel_y >= 0) {
                        int clicked_floor = rel_y / cell_height;
                        int clicked_column = rel_x / cell_width;
                        
                        // Check if clicked on a facility
                        if (clicked_floor >= 0 && clicked_floor < grid.GetFloorCount() &&
                            clicked_column >= 0 && clicked_column < grid.GetColumnCount()) {
                            
                            if (grid.IsOccupied(clicked_floor, clicked_column)) {
                                // Clicked on a facility - show info
                                FacilityInfo info;
                                info.type = "FACILITY";
                                info.floor = clicked_floor;
                                info.occupancy = 0;
                                info.max_occupancy = 10;
                                info.revenue = 100.0f;
                                info.satisfaction = 75.0f;
                                info.tenant_count = 0;
                                hud.ShowFacilityInfo(info);
                            }
                        }
                    }
                }
            }
        }
        
        // Handle camera input
        bool hud_handled_input = false;  // Could be updated based on mouse position over HUD
        camera.HandleInput(hud_handled_input);
        
        renderer.BeginFrame();
        
        // Clear background to dark gray
        renderer.Clear(DARKGRAY);
        
        // Draw grid
        for (int floor = 0; floor < grid.GetFloorCount(); ++floor) {
            for (int col = 0; col < grid.GetColumnCount(); ++col) {
                int x = grid_offset_x + col * cell_width;
                int y = grid_offset_y + floor * cell_height;
                
                // Draw grid cell outline
                DrawRectangleLines(x, y, cell_width, cell_height, ColorAlpha(WHITE, 0.2f));
                
                // Draw facility if present
                if (grid.IsOccupied(floor, col)) {
                    int facility_id = grid.GetFacilityAt(floor, col);
                    // Color based on facility type (simplified)
                    Color facility_color = SKYBLUE;
                    if (facility_id % 3 == 0) facility_color = PURPLE;
                    else if (facility_id % 3 == 1) facility_color = GREEN;
                    
                    DrawRectangle(x + 2, y + 2, cell_width - 4, cell_height - 4, facility_color);
                }
            }
        }
        
        // Draw floor labels
        for (int floor = 0; floor < grid.GetFloorCount(); ++floor) {
            int y = grid_offset_y + floor * cell_height;
            DrawText(TextFormat("F%d", floor), grid_offset_x - 30, y + 15, 12, LIGHTGRAY);
        }
        
        // Draw elevator shafts
        auto shaft_query = ecs_world.GetWorld().query<const ElevatorShaft>();
        shaft_query.each([&](flecs::entity e, const ElevatorShaft& shaft) {
            // Draw shaft as vertical column
            for (int floor = shaft.bottom_floor; floor <= shaft.top_floor; ++floor) {
                int x = grid_offset_x + shaft.column * cell_width;
                int y = grid_offset_y + floor * cell_height;
                
                // Draw shaft background
                DrawRectangle(x + 4, y + 4, cell_width - 8, cell_height - 8, Color{60, 60, 70, 255});
                DrawRectangleLines(x + 4, y + 4, cell_width - 8, cell_height - 8, Color{100, 100, 120, 255});
            }
        });
        
        // Draw elevator cars
        auto car_query = ecs_world.GetWorld().query<const ElevatorCar>();
        car_query.each([&](flecs::entity e, const ElevatorCar& car) {
            // Find the shaft for this car
            auto shaft_entity = ecs_world.GetWorld().entity(car.shaft_entity_id);
            if (shaft_entity.is_valid() && shaft_entity.has<ElevatorShaft>()) {
                const ElevatorShaft& shaft = shaft_entity.ensure<ElevatorShaft>();
                
                int x = grid_offset_x + shaft.column * cell_width;
                int y = grid_offset_y + static_cast<int>(car.current_floor * cell_height);
                
                // Color based on state
                Color car_color;
                switch (car.state) {
                    case ElevatorState::Idle:
                        car_color = GRAY;
                        break;
                    case ElevatorState::MovingUp:
                        car_color = SKYBLUE;
                        break;
                    case ElevatorState::MovingDown:
                        car_color = PURPLE;
                        break;
                    case ElevatorState::DoorsOpening:
                    case ElevatorState::DoorsClosing:
                        car_color = YELLOW;
                        break;
                    case ElevatorState::DoorsOpen:
                        car_color = GREEN;
                        break;
                }
                
                // Draw car as rectangle
                DrawRectangle(x + 6, y + 6, cell_width - 12, cell_height - 12, car_color);
                
                // Draw occupancy indicator
                if (car.current_occupancy > 0) {
                    DrawText(TextFormat("%d", car.current_occupancy), x + 16, y + 18, 14, BLACK);
                }
            }
        });
        
        // Begin camera mode for world rendering
        camera.BeginMode();
        
        // Render placement system (preview and construction)
        placement_system.Render(grid_offset_x, grid_offset_y, cell_width, cell_height);
        
        // End camera mode
        camera.EndMode();
        
        // Render HUD and build menu (these are in screen space, not world space)
        hud.Render();
        build_menu.Render(placement_system.CanUndo(), placement_system.CanRedo(), 
                         placement_system.IsDemolishMode());
        
        // Render camera controls overlay
        camera.RenderControlsOverlay();
        camera.RenderFollowIndicator();

        // Display tower economy status
        const auto& tower_economy = ecs_world.GetWorld().get<TowerEconomy>();
        renderer.DrawRectangle(10, 140, 280, 100, Color{0, 0, 0, 180});
        renderer.DrawText("Tower Economics", 20, 145, 18, GOLD);
        
        std::string balance_str = "Balance: $" + std::to_string(static_cast<int>(tower_economy.total_balance));
        std::string revenue_str = "Revenue: $" + std::to_string(static_cast<int>(tower_economy.daily_revenue));
        std::string expense_str = "Expenses: $" + std::to_string(static_cast<int>(tower_economy.daily_expenses));
        
        renderer.DrawText(balance_str.c_str(), 20, 170, 16, GREEN);
        renderer.DrawText(revenue_str.c_str(), 20, 195, 16, SKYBLUE);
        renderer.DrawText(expense_str.c_str(), 20, 220, 16, ORANGE);
        
        // Display satisfaction indicators for actors
        int y_offset = 250;
        auto actor_query = ecs_world.GetWorld().query<const Actor, const Satisfaction>();
        actor_query.each([&](flecs::entity e, const Actor& actor, const Satisfaction& sat) {
            if (y_offset < 520) {  // Don't overflow screen
                renderer.DrawRectangle(10, y_offset, 280, 50, Color{0, 0, 0, 180});
                
                std::string name_str = actor.name + " Satisfaction";
                renderer.DrawText(name_str.c_str(), 20, y_offset + 5, 16, WHITE);
                
                std::string score_str = std::to_string(static_cast<int>(sat.satisfaction_score)) + "% - " + sat.GetLevelString();
                
                // Color based on satisfaction level
                Color sat_color;
                switch (sat.GetLevel()) {
                    case Satisfaction::Level::VeryPoor:
                        sat_color = RED;
                        break;
                    case Satisfaction::Level::Poor:
                        sat_color = ORANGE;
                        break;
                    case Satisfaction::Level::Average:
                        sat_color = YELLOW;
                        break;
                    case Satisfaction::Level::Good:
                        sat_color = LIME;
                        break;
                    case Satisfaction::Level::Excellent:
                        sat_color = GREEN;
                        break;
                    default:
                        sat_color = WHITE;
                }
                
                renderer.DrawText(score_str.c_str(), 20, y_offset + 25, 16, sat_color);
                y_offset += 55;
            }
        });
        
        // Render pause menu overlay if paused
        if (is_paused) {
            if (in_audio_settings_from_pause) {
                pause_audio_settings_menu.Render();
            } else if (in_settings_from_pause) {
                pause_general_settings_menu.Render();
            } else {
                pause_menu.Render();
            }
        }
        
        // Render research menu overlay if visible
        if (research_menu.IsVisible()) {
            ResearchTree& research_tree_ref = ecs_world.GetWorld().get_mut<ResearchTree>();
            research_menu.Render(research_tree_ref);
        }
        
        renderer.EndFrame();
    }
    
    // Check if we should return to title screen
    if (current_mode == GameMode::TitleScreen && !renderer.ShouldClose()) {
        // Reset and restart title screen loop
        while (current_mode == GameMode::TitleScreen && !renderer.ShouldClose()) {
            float delta_time = GetFrameTime();
            main_menu.Update(delta_time);
            
            int keyboard_selection = main_menu.HandleKeyboard();
            int mouse_selection = main_menu.HandleMouse(GetMouseX(), GetMouseY(), 
                                                         IsMouseButtonPressed(MOUSE_LEFT_BUTTON));
            
            int selected = (keyboard_selection >= 0) ? keyboard_selection : mouse_selection;
            
            if (selected >= 0) {
                MenuOption option = static_cast<MenuOption>(selected);
                switch (option) {
                    case MenuOption::NewGame:
                        std::cout << "New Game from pause menu not yet implemented" << std::endl;
                        current_mode = GameMode::TitleScreen;  // Stay on title for now
                        break;
                    case MenuOption::LoadGame:
                        std::cout << "Load Game from pause menu not yet implemented" << std::endl;
                        current_mode = GameMode::TitleScreen;  // Stay on title for now
                        break;
                    case MenuOption::Settings:
                        current_mode = GameMode::TitleScreen;
                        break;
                    case MenuOption::Credits:
                        current_mode = GameMode::Credits;
                        break;
                    case MenuOption::Quit:
                        current_mode = GameMode::Quit;
                        break;
                }
            }
            
            renderer.BeginFrame();
            main_menu.Render();
            renderer.EndFrame();
        }
    }
    
    // Cleanup
    // Perform final autosave before exiting
    if (save_load_manager.IsAutosaveEnabled()) {
        std::cout << "Performing final autosave before exit..." << std::endl;
        auto result = save_load_manager.Autosave(ecs_world);
        if (result.success) {
            std::cout << "Final autosave completed successfully" << std::endl;
        }
    }
    
    renderer.Shutdown();
    
    std::cout << std::endl << "Simulation completed after " << elapsed_time << " seconds" << std::endl;
    std::cout << "ECS test successful!" << std::endl;
    std::cout << "Renderer shut down. Exiting." << std::endl;
    return 0;
}
<|MERGE_RESOLUTION|>--- conflicted
+++ resolved
@@ -11,14 +11,11 @@
 #include "ui/main_menu.h"
 #include "ui/pause_menu.h"
 #include "ui/save_load_menu.h"
-<<<<<<< HEAD
 #include "ui/research_tree_menu.h"
-=======
 #include "ui/achievements_menu.h"
 #include "ui/general_settings_menu.h"
 #include "ui/audio_settings_menu.h"
 #include "audio/audio_manager.h"
->>>>>>> 672ceba7
 
 using namespace TowerForge::Core;
 using namespace towerforge::ui;
@@ -592,30 +589,20 @@
     AudioSettingsMenu pause_audio_settings_menu;
     
     while (elapsed_time < total_time && !renderer.ShouldClose()) {
-<<<<<<< HEAD
         // Handle ESC key to toggle pause menu
         if (IsKeyPressed(KEY_ESCAPE)) {
             // If research menu is open, close it instead of pausing
             if (research_menu.IsVisible()) {
                 research_menu.SetVisible(false);
-            } else {
+            } else if (!in_settings_from_pause && !in_audio_settings_from_pause) {
+                audio_manager.Update(time_step);
                 is_paused = !is_paused;
                 if (is_paused) {
+                    audio_manager.PlaySFX(towerforge::audio::AudioCue::MenuOpen);
                     game_state.paused = true;
-                }
-=======
-        // Update audio system
-        audio_manager.Update(time_step);
-        
-        // Handle ESC key to toggle pause menu (unless we're in settings)
-        if (IsKeyPressed(KEY_ESCAPE) && !in_settings_from_pause && !in_audio_settings_from_pause) {
-            is_paused = !is_paused;
-            if (is_paused) {
-                audio_manager.PlaySFX(towerforge::audio::AudioCue::MenuOpen);
-                game_state.paused = true;
-            } else {
-                audio_manager.PlaySFX(towerforge::audio::AudioCue::MenuClose);
->>>>>>> 672ceba7
+                } else {
+                    audio_manager.PlaySFX(towerforge::audio::AudioCue::MenuClose);
+                }
             }
         }
         
@@ -654,7 +641,6 @@
         hud.SetGameState(game_state);
         hud.Update(time_step);
         
-<<<<<<< HEAD
         // Handle research menu input
         if (research_menu.IsVisible()) {
             research_menu.Update(time_step);
@@ -667,7 +653,8 @@
             if (unlocked) {
                 hud.AddNotification(Notification::Type::Success, "Research unlocked!", 2.0f);
             }
-=======
+        }
+      
         // Check for achievements (only if not paused)
         if (!is_paused) {
             // Get economy singleton for total income
@@ -707,7 +694,6 @@
             
             // Update achievements menu with current stats
             achievements_menu.SetGameStats(game_state.population, total_income, floor_count, avg_satisfaction);
->>>>>>> 672ceba7
         }
         
         // Handle pause menu input
