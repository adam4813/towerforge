--- conflicted
+++ resolved
@@ -199,7 +199,6 @@
             bg_color = ColorAlpha(bg_color, 0.5f);
             border_col = ColorAlpha(border_col, 0.5f);
             text_col = ColorAlpha(text_col, 0.5f);
-<<<<<<< HEAD
         } else if (press_animation_ > 0.0f) {
             // Press animation - brighten and slightly shrink
             const float intensity = press_animation_;
@@ -207,11 +206,6 @@
             border_col = ColorBrightness(border_col, 0.3f * intensity);
             scale = 1.0f - (0.05f * intensity); // Shrink by 5% at peak
             offset = 2.0f * intensity; // Offset down slightly
-        } else if (is_hovered_) {
-            // Brighten colors when hovered
-            bg_color = ColorBrightness(bg_color, 0.2f);
-            border_col = ColorBrightness(border_col, 0.2f);
-=======
         } else if (is_hovered_ || is_focused_) {
             // Brighten colors when hovered or focused
             if (high_contrast) {
@@ -229,7 +223,6 @@
         if (high_contrast && enabled_) {
             // Increase contrast for better visibility
             border_col = ColorBrightness(border_col, 0.3f);
->>>>>>> 44fdfc97
         }
         
         // Apply scale and offset for press animation
@@ -251,27 +244,16 @@
         // Draw border (thicker in high-contrast mode or when focused)
         const float border_thickness = (high_contrast || is_focused_) ? 3.0f : 2.0f;
         if (border_col.a > 0) {
-<<<<<<< HEAD
-            DrawRectangleLinesEx(draw_bounds, 2, border_col);
-=======
-            DrawRectangleLinesEx(bounds, border_thickness, border_col);
->>>>>>> 44fdfc97
+            DrawRectangleLinesEx(draw_bounds, border_thickness, border_col);
         }
         
         // Draw label text centered with font scaling
         if (!label_.empty()) {
-<<<<<<< HEAD
-            const int text_width = MeasureText(label_.c_str(), font_size_);
-            const int text_x = draw_bounds.x + (draw_bounds.width - text_width) / 2;
-            const int text_y = draw_bounds.y + (draw_bounds.height - font_size_) / 2;
-            DrawText(label_.c_str(), text_x, text_y, font_size_, text_col);
-=======
             const int scaled_font_size = static_cast<int>(font_size_ * font_scale);
             const int text_width = MeasureText(label_.c_str(), scaled_font_size);
-            const int text_x = bounds.x + (bounds.width - text_width) / 2;
-            const int text_y = bounds.y + (bounds.height - scaled_font_size) / 2;
+            const int text_x = draw_bounds.x + (draw_bounds.width - text_width) / 2;
+            const int text_y = draw_bounds.y + (draw_bounds.height - scaled_font_size) / 2;
             DrawText(label_.c_str(), text_x, text_y, scaled_font_size, text_col);
->>>>>>> 44fdfc97
         }
         
         // Render all children
