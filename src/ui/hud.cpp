--- conflicted
+++ resolved
@@ -4,13 +4,10 @@
 #include "ui/tooltip.h"
 #include "ui/notification_center.h"
 #include "ui/analytics_overlay.h"
-<<<<<<< HEAD
 #include "ui/minimap.h"
 #include "rendering/camera.h"
-=======
 #include "ui/action_bar.h"
 #include "ui/mouse_interface.h"
->>>>>>> ea540c47
 #include <sstream>
 #include <iomanip>
 #include <algorithm>
@@ -22,9 +19,7 @@
         window_manager_ = std::make_unique<UIWindowManager>();
         tooltip_manager_ = std::make_unique<TooltipManager>();
         notification_center_ = std::make_unique<NotificationCenter>();
-<<<<<<< HEAD
         minimap_ = std::make_unique<Minimap>();
-=======
         
         // Create action bar at bottom of screen - fixed width, centered
         const int screen_width = GetScreenWidth();
@@ -38,7 +33,6 @@
             bar_width,
             ACTION_BAR_HEIGHT
         );
->>>>>>> ea540c47
     }
 
     HUD::~HUD() = default;
@@ -56,12 +50,11 @@
     
         // Update notification center
         notification_center_->Update(delta_time);
-<<<<<<< HEAD
 
         // Update minimap
         if (minimap_) {
             minimap_->Update(delta_time);
-=======
+        }
         
         // Update window manager (handles repositioning on resize)
         window_manager_->Update(delta_time);
@@ -76,7 +69,6 @@
             const int bar_width = ActionBar::CalculateBarWidth();
             const int bar_x = (screen_width - bar_width) / 2;
             action_bar_->SetRelativePosition(bar_x, screen_height - ACTION_BAR_HEIGHT);
->>>>>>> ea540c47
         }
     }
 
@@ -738,7 +730,6 @@
         return mouse_y <= TOP_BAR_HEIGHT && mouse_x >= 310 && mouse_x <= 490;
     }
 
-<<<<<<< HEAD
     void HUD::InitializeMinimap(const int screen_width, const int screen_height,
                                  const float tower_width, const float tower_height) {
         if (minimap_) {
@@ -762,7 +753,9 @@
     void HUD::ToggleMinimap() {
         if (minimap_) {
             minimap_->Toggle();
-=======
+        }
+    }
+  
     void HUD::SetActionBarCallback(ActionBarCallback callback) {
         action_bar_callback_ = callback;
         
@@ -772,8 +765,6 @@
                     callback(static_cast<int>(action));
                 }
             });
->>>>>>> ea540c47
-        }
-    }
-
+        }
+    }
 }