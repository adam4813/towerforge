#include "core/ecs_world.hpp"
#include "core/components.hpp"
#include "core/tower_grid.hpp"
#include <iostream>

namespace TowerForge {
namespace Core {

ECSWorld::ECSWorld() 
    : tower_grid_(std::make_unique<TowerGrid>(10, 20)) {  // 10 floors, 20 columns initial
}

ECSWorld::~ECSWorld() {
}

void ECSWorld::Initialize() {
    std::cout << "Initializing ECS World..." << std::endl;
    
    RegisterComponents();
    RegisterSystems();
    
    std::cout << "ECS World initialized successfully" << std::endl;
}

bool ECSWorld::Update(float delta_time) {
    // Run one frame of the simulation
    // The delta_time is passed as a singleton to systems that need it
    world_.set<float>({delta_time});
    
    // Progress the world by one frame
    // This will execute all systems in the correct order
    return world_.progress(delta_time);
}

flecs::world& ECSWorld::GetWorld() {
    return world_;
}

flecs::entity ECSWorld::CreateEntity(const char* name) {
    if (name) {
        return world_.entity(name);
    }
    return world_.entity();
}

TowerGrid& ECSWorld::GetTowerGrid() {
    return *tower_grid_;
}

void ECSWorld::RegisterComponents() {
    // Register components with the ECS
    // This allows flecs to track and manage component metadata
    world_.component<Position>();
    world_.component<Velocity>();
    world_.component<Actor>();
    world_.component<BuildingComponent>();
<<<<<<< HEAD
    world_.component<TimeManager>();
    world_.component<DailySchedule>();
    
    std::cout << "  Registered components: Position, Velocity, Actor, BuildingComponent, TimeManager, DailySchedule" << std::endl;
=======
    world_.component<GridPosition>();
    
    std::cout << "  Registered components: Position, Velocity, Actor, BuildingComponent, GridPosition" << std::endl;
>>>>>>> 385c8926
}

void ECSWorld::RegisterSystems() {
    // Time simulation system - runs first to update simulation time
    // This system updates the global TimeManager singleton each frame
    world_.system<TimeManager>()
        .kind(flecs::PreUpdate)  // Run before other systems
        .each([](flecs::entity e, TimeManager& time_mgr) {
            // Get delta time from the world
            float delta_time = e.world().delta_time();
            
            // Calculate how much simulation time passes this frame
            float hours_elapsed = time_mgr.hours_per_second * time_mgr.simulation_speed * delta_time;
            
            // Update current hour
            time_mgr.current_hour += hours_elapsed;
            
            // Handle day rollover
            while (time_mgr.current_hour >= 24.0f) {
                time_mgr.current_hour -= 24.0f;
                time_mgr.current_day++;
                
                // Handle week rollover
                if (time_mgr.current_day >= 7) {
                    time_mgr.current_day = 0;
                    time_mgr.current_week++;
                }
            }
        });
    
    // Schedule execution system - triggers scheduled actions for entities
    // This system runs for all entities that have both DailySchedule and Actor components
    world_.system<DailySchedule, const Actor>()
        .kind(flecs::OnUpdate)
        .each([](flecs::entity e, DailySchedule& schedule, const Actor& actor) {
            // Get the global time manager
            const auto& time_mgr = e.world().get<TimeManager>();
            
            // Get the appropriate schedule based on weekend/weekday
            const auto& active_schedule = schedule.GetActiveSchedule(time_mgr.IsWeekend());
            
            // Check each scheduled action
            for (const auto& action : active_schedule) {
                // Check if we've crossed the trigger time since last frame
                bool should_trigger = false;
                
                if (schedule.last_triggered_hour < 0.0f) {
                    // First frame, check if we're past the trigger time
                    should_trigger = (time_mgr.current_hour >= action.trigger_hour);
                } else {
                    // Check if we crossed the trigger time
                    // Handle wrap-around at midnight
                    if (schedule.last_triggered_hour > time_mgr.current_hour) {
                        // Day rolled over - only trigger if action time is less than current time
                        // (i.e., action happens in the new day and we've passed it)
                        should_trigger = (time_mgr.current_hour >= action.trigger_hour);
                    } else if (schedule.last_triggered_hour < action.trigger_hour && 
                               time_mgr.current_hour >= action.trigger_hour) {
                        should_trigger = true;
                    }
                }
                
                if (should_trigger) {
                    // Execute the scheduled action
                    const char* action_name = "Unknown";
                    switch (action.type) {
                        case ScheduledAction::Type::ArriveWork:
                            action_name = "Arriving at work";
                            break;
                        case ScheduledAction::Type::LeaveWork:
                            action_name = "Leaving work";
                            break;
                        case ScheduledAction::Type::LunchBreak:
                            action_name = "Taking lunch break";
                            break;
                        case ScheduledAction::Type::Idle:
                            action_name = "Going idle";
                            break;
                        case ScheduledAction::Type::Custom:
                            action_name = "Custom action";
                            break;
                    }
                    
                    std::cout << "  [" << time_mgr.GetTimeString() << "] "
                              << actor.name << ": " << action_name << std::endl;
                }
            }
            
            // Update last triggered hour
            schedule.last_triggered_hour = time_mgr.current_hour;
        });
    
    // Time logging system - periodically logs the current simulation time
    world_.system<const TimeManager>()
        .kind(flecs::OnUpdate)
        .interval(10.0f)  // Log every 10 real-time seconds
        .each([](flecs::entity e, const TimeManager& time_mgr) {
            std::cout << "  === Simulation Time: " << time_mgr.GetTimeString() 
                      << " " << time_mgr.GetDayName() 
                      << ", Week " << time_mgr.current_week
                      << " (Speed: " << time_mgr.simulation_speed << "x) ===" << std::endl;
        });
    
    // Example system: Movement system that updates positions based on velocity
    // This system runs every frame for all entities that have both Position and Velocity
    world_.system<Position, const Velocity>()
        .each([](flecs::entity e, Position& pos, const Velocity& vel) {
            pos.x += vel.dx;
            pos.y += vel.dy;
        });
    
    // Example system: Actor logging system (demonstrates querying actors)
    // This system runs once per frame to log active actors
    world_.system<const Actor, const Position>()
        .kind(flecs::OnUpdate)
        .interval(5.0f)  // Run every 5 seconds
        .each([](flecs::entity e, const Actor& actor, const Position& pos) {
            std::cout << "  Actor '" << actor.name 
                      << "' at position (" << pos.x << ", " << pos.y 
                      << "), destination floor: " << actor.floor_destination 
                      << std::endl;
        });
    
    // Example system: Building occupancy monitor
    // This system monitors building components and reports their status
    world_.system<const BuildingComponent>()
        .kind(flecs::OnUpdate)
        .interval(10.0f)  // Run every 10 seconds
        .each([](flecs::entity e, const BuildingComponent& component) {
            const char* type_name = "Unknown";
            switch(component.type) {
                case BuildingComponent::Type::Office:     type_name = "Office"; break;
                case BuildingComponent::Type::Restaurant: type_name = "Restaurant"; break;
                case BuildingComponent::Type::Shop:       type_name = "Shop"; break;
                case BuildingComponent::Type::Hotel:      type_name = "Hotel"; break;
                case BuildingComponent::Type::Elevator:   type_name = "Elevator"; break;
                case BuildingComponent::Type::Lobby:      type_name = "Lobby"; break;
            }
            
            std::cout << "  " << type_name 
                      << " on floor " << component.floor 
                      << ": " << component.current_occupancy 
                      << "/" << component.capacity << " occupied"
                      << std::endl;
        });
    
    std::cout << "  Registered systems: Time Simulation, Schedule Execution, Movement, Actor Logging, Building Occupancy Monitor" << std::endl;
}

} // namespace Core
} // namespace TowerForge<|MERGE_RESOLUTION|>--- conflicted
+++ resolved
@@ -54,16 +54,11 @@
     world_.component<Velocity>();
     world_.component<Actor>();
     world_.component<BuildingComponent>();
-<<<<<<< HEAD
     world_.component<TimeManager>();
     world_.component<DailySchedule>();
-    
-    std::cout << "  Registered components: Position, Velocity, Actor, BuildingComponent, TimeManager, DailySchedule" << std::endl;
-=======
     world_.component<GridPosition>();
     
-    std::cout << "  Registered components: Position, Velocity, Actor, BuildingComponent, GridPosition" << std::endl;
->>>>>>> 385c8926
+    std::cout << "  Registered components: Position, Velocity, Actor, BuildingComponent, TimeManager, DailySchedule, GridPosition" << std::endl;
 }
 
 void ECSWorld::RegisterSystems() {
