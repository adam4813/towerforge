--- conflicted
+++ resolved
@@ -93,11 +93,7 @@
         world_.component<StaffManager>();
         world_.component<CleanlinessStatus>();
     
-<<<<<<< HEAD
-        std::cout << "  Registered components: Position, Velocity, Actor, Person, VisitorInfo, EmploymentInfo, BuildingComponent, TimeManager, NPCSpawner, DailySchedule, GridPosition, Satisfaction, FacilityEconomics, TowerEconomy, ElevatorShaft, ElevatorCar, PersonElevatorRequest, StaffAssignment, FacilityStatus, StaffManager, CleanlinessStatus" << std::endl;
-=======
-        std::cout << "  Registered components: Position, Velocity, Actor, Person, VisitorInfo, VisitorNeeds, EmploymentInfo, BuildingComponent, TimeManager, NPCSpawner, DailySchedule, GridPosition, Satisfaction, FacilityEconomics, TowerEconomy, ElevatorShaft, ElevatorCar, PersonElevatorRequest, StaffAssignment, FacilityStatus, StaffManager" << std::endl;
->>>>>>> 655c8e85
+        std::cout << "  Registered components: Position, Velocity, Actor, Person, VisitorInfo, VisitorNeeds, EmploymentInfo, BuildingComponent, TimeManager, NPCSpawner, DailySchedule, GridPosition, Satisfaction, FacilityEconomics, TowerEconomy, ElevatorShaft, ElevatorCar, PersonElevatorRequest, StaffAssignment, FacilityStatus, StaffManager, CleanlinessStatus" << std::endl;
     }
 
     void ECSWorld::RegisterSystems() const {
@@ -1633,11 +1629,7 @@
                     std::cout << "  ====================" << std::endl;
                 });
     
-<<<<<<< HEAD
-        std::cout << "  Registered systems: Time Simulation, Schedule Execution, Movement, Actor Logging, Building Occupancy Monitor, Satisfaction Update, Satisfaction Reporting, Facility Economics, Daily Economy Processing, Revenue Collection, Economic Status Reporting, Person Horizontal Movement, Person Waiting, Person Elevator Riding, Person State Logging, Elevator Car Movement, Elevator Call, Person Elevator Boarding, Elevator Logging, Research Points Award, Visitor Behavior, Employee Shift Management, Employee Off-Duty Visitor, Job Opening Tracking, Visitor Spawning, Job Assignment, Visitor Cleanup, Facility Status Degradation, CleanlinessStatus Degradation, Cleanliness Notification, Staff Shift Management, Staff Cleaning, Staff Maintenance, Staff Firefighting, Staff Security, Facility Status Impact, CleanlinessStatus Impact, Staff Manager Update, Staff Wages, Staff Status Reporting" << std::endl;
-=======
-        std::cout << "  Registered systems: Time Simulation, Schedule Execution, Movement, Actor Logging, Building Occupancy Monitor, Satisfaction Update, Satisfaction Reporting, Facility Economics, Daily Economy Processing, Revenue Collection, Economic Status Reporting, Person Horizontal Movement, Person Waiting, Person Elevator Riding, Person State Logging, Elevator Car Movement, Elevator Call, Person Elevator Boarding, Elevator Logging, Research Points Award, Visitor Needs Growth, Visitor Needs-Driven Behavior, Visitor Facility Interaction, Visitor Satisfaction Calculation, Visitor Behavior, Visitor Needs Display, Employee Shift Management, Employee Off-Duty Visitor, Job Opening Tracking, Visitor Spawning, Job Assignment, Visitor Cleanup, Facility Status Degradation, Staff Shift Management, Staff Cleaning, Staff Maintenance, Staff Firefighting, Staff Security, Facility Status Impact, Staff Manager Update, Staff Wages, Staff Status Reporting" << std::endl;
->>>>>>> 655c8e85
+        std::cout << "  Registered systems: Time Simulation, Schedule Execution, Movement, Actor Logging, Building Occupancy Monitor, Satisfaction Update, Satisfaction Reporting, Facility Economics, Daily Economy Processing, Revenue Collection, Economic Status Reporting, Person Horizontal Movement, Person Waiting, Person Elevator Riding, Person State Logging, Elevator Car Movement, Elevator Call, Person Elevator Boarding, Elevator Logging, Research Points Award, Visitor Needs Growth, Visitor Needs-Driven Behavior, Visitor Facility Interaction, Visitor Satisfaction Calculation, Visitor Behavior, Visitor Needs Display, Employee Shift Management, Employee Off-Duty Visitor, Job Opening Tracking, Visitor Spawning, Job Assignment, Visitor Cleanup, Facility Status Degradation, CleanlinessStatus Degradation, Cleanliness Notification, Staff Shift Management, Staff Cleaning, Staff Maintenance, Staff Firefighting, Staff Security, Facility Status Impact, CleanlinessStatus Impact, Staff Manager Update, Staff Wages, Staff Status Reporting" << std::endl;
     }
 
 }