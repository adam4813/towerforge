--- conflicted
+++ resolved
@@ -341,15 +341,6 @@
                  const BuildingComponent& facility) {
             const char* type_name = "Unknown";
             switch(facility.type) {
-<<<<<<< HEAD
-                case BuildingComponent::Type::Office:     type_name = "Office"; break;
-                case BuildingComponent::Type::Restaurant: type_name = "Restaurant"; break;
-                case BuildingComponent::Type::RetailShop: type_name = "RetailShop"; break;
-                case BuildingComponent::Type::Hotel:      type_name = "Hotel"; break;
-                case BuildingComponent::Type::Elevator:   type_name = "Elevator"; break;
-                case BuildingComponent::Type::Lobby:      type_name = "Lobby"; break;
-                case BuildingComponent::Type::Residential: type_name = "Residential"; break;
-=======
                 case BuildingComponent::Type::Office:      type_name = "Office"; break;
                 case BuildingComponent::Type::Restaurant:  type_name = "Restaurant"; break;
                 case BuildingComponent::Type::RetailShop:  type_name = "RetailShop"; break;
@@ -357,7 +348,7 @@
                 case BuildingComponent::Type::Hotel:       type_name = "Hotel"; break;
                 case BuildingComponent::Type::Elevator:    type_name = "Elevator"; break;
                 case BuildingComponent::Type::Lobby:       type_name = "Lobby"; break;
->>>>>>> 2d3ff065
+                case BuildingComponent::Type::Residential: type_name = "Residential"; break;
             }
             
             std::cout << "  [Economics] " << type_name << " Floor " << facility.floor
