--- conflicted
+++ resolved
@@ -157,7 +157,6 @@
     sarah_schedule.AddWeekdayAction(ScheduledAction::Type::LeaveWork, 16.5f);
     actor2.set<DailySchedule>(sarah_schedule);
     
-<<<<<<< HEAD
     // Add economics to facilities
     lobby.set<FacilityEconomics>({50.0f, 10.0f, 50});
     lobby.set<Satisfaction>({90.0f});
@@ -167,23 +166,6 @@
     
     restaurant.set<FacilityEconomics>({200.0f, 60.0f, 30});
     restaurant.set<Satisfaction>({70.0f});
-=======
-    // Create facilities with economics
-    auto lobby_econ = ecs_world.CreateEntity("Lobby_Economics");
-    lobby_econ.set<BuildingComponent>({BuildingComponent::Type::Lobby, 0, 10, 50});
-    lobby_econ.set<Satisfaction>({90.0f});
-    lobby_econ.set<FacilityEconomics>({50.0f, 10.0f, 50});
-    
-    auto office_econ = ecs_world.CreateEntity("Office_Economics");
-    office_econ.set<BuildingComponent>({BuildingComponent::Type::Office, 1, 8, 20});
-    office_econ.set<Satisfaction>({75.0f});
-    office_econ.set<FacilityEconomics>({150.0f, 30.0f, 20});
-    
-    auto restaurant_econ = ecs_world.CreateEntity("Restaurant_Economics");
-    restaurant_econ.set<BuildingComponent>({BuildingComponent::Type::Restaurant, 2, 6, 30});
-    restaurant_econ.set<Satisfaction>({70.0f});
-    restaurant_econ.set<FacilityEconomics>({200.0f, 60.0f, 30});
->>>>>>> 2d3ff065
     
     // Render frames to allow people to move and show different states
     // Run simulation for 3 seconds (180 frames at 60 FPS) to capture mid-movement
