/**
 * @file screenshot_app.cpp
 * @brief Screenshot generation tool for TowerForge Tower Grid System documentation
 * 
 * USAGE INSTRUCTIONS FOR FUTURE MAINTENANCE:
 * ==========================================
 * 
 * WHEN TO UPDATE THIS TOOL:
 * ------------------------
 * - When the Tower Grid System API changes (new methods, different behavior)
 * - When adding new facility types to the system
 * - When the grid dimensions or layout need to be visualized differently
 * - When the visual style or color scheme needs updating
 * - When documentation screenshots need to be regenerated
 * 
 * HOW TO USE THIS TOOL:
 * --------------------
 * 1. Build the project:
 *    ```bash
 *    mkdir build && cd build
 *    cmake .. -DCMAKE_TOOLCHAIN_FILE=../vcpkg/scripts/buildsystems/vcpkg.cmake
 *    cmake --build .
 *    ```
 * 
 * 2. Run with Xvfb (headless X server) to generate screenshots:
 *    ```bash
 *    xvfb-run -a ./bin/screenshot_app
 *    ```
 *    This creates: towerforge_screenshot.png in the current directory
 * 
 * 3. Copy the screenshot to the docs folder:
 *    ```bash
 *    cp towerforge_screenshot.png ../docs/grid_demo_screenshot.png
 *    ```
 * 
 * 4. Update the PR/README with the new screenshot if needed
 * 
 * HOW TO UPDATE THE VISUALIZATION:
 * --------------------------------
 * - Facility placement (lines ~90-100): Use facility_mgr.CreateFacility() calls
 *   to change which facilities are displayed
 * 
 * - Colors (lines ~140-165): Update the switch statement to change facility colors
 *   or add new facility types
 * 
 * - Grid layout (lines ~117-120): Modify grid_offset_x/y, cell_width/height to
 *   change the visual grid dimensions
 * 
 * - Legend (lines ~175-190): Update to reflect new facility types or colors
 * 
 * - Text/Labels (lines 157-173): Modify to update title, descriptions, or stats
 * 
 * TROUBLESHOOTING:
 * ---------------
 * - If screenshot is blank: Increase the frame count (line 110) to allow more
 *   rendering time
 * 
 * - If colors don't match: Verify the facility IDs in the switch statement
 *   match the IDs used in PlaceFacility() calls
 * 
 * - If running without Xvfb fails: Install xvfb-run or run on a system with
 *   an X server (display)
 * 
 * - If screenshot path fails: Check write permissions for /tmp or modify the
 *   path in line 180
 */

#include <iostream>
#include "rendering/renderer.h"
#include "core/ecs_world.hpp"
#include "core/components.hpp"
#include <raylib.h>

using namespace TowerForge::Core;

int main(int argc, char* argv[]) {
    std::cout << "TowerForge - Screenshot Generator" << std::endl;
    std::cout << "Version: 0.1.0" << std::endl;
    
    // Create and initialize the renderer
    towerforge::rendering::Renderer renderer;
    renderer.Initialize(800, 600, "TowerForge - Facility System Demo");
    
    // Create and initialize the ECS world
    ECSWorld ecs_world;
    ecs_world.Initialize();
    // Set up global time manager (1x speed for screenshot)
    ecs_world.GetWorld().set<TimeManager>({1.0f});
<<<<<<< HEAD
    
    // Set up global tower economy
    ecs_world.GetWorld().set<TowerEconomy>({10000.0f});
    
    // Get the tower grid
=======

    // Get the tower grid and facility manager
>>>>>>> fb90ffc8
    auto& grid = ecs_world.GetTowerGrid();
    auto& facility_mgr = ecs_world.GetFacilityManager();
    
    // Create facilities using the FacilityManager
    auto lobby = facility_mgr.CreateFacility(BuildingComponent::Type::Lobby, 0, 0);
    auto office = facility_mgr.CreateFacility(BuildingComponent::Type::Office, 1, 2);
    auto residential = facility_mgr.CreateFacility(BuildingComponent::Type::Residential, 2, 5);
    auto shop = facility_mgr.CreateFacility(BuildingComponent::Type::RetailShop, 3, 1);
    auto restaurant = facility_mgr.CreateFacility(BuildingComponent::Type::Restaurant, 4, 8);
    
    // Create some example actors (people) with schedules and satisfaction
    auto actor1 = ecs_world.CreateEntity("John");
    actor1.set<Position>({10.0f, 0.0f});
    actor1.set<Velocity>({0.5f, 0.0f});
    actor1.set<Actor>({"John", 5, 1.0f});
    actor1.set<Satisfaction>({85.0f});  // High satisfaction
    
    // Add a daily schedule for John
    DailySchedule john_schedule;
    john_schedule.AddWeekdayAction(ScheduledAction::Type::ArriveWork, 9.0f);
    john_schedule.AddWeekdayAction(ScheduledAction::Type::LunchBreak, 12.0f);
    john_schedule.AddWeekdayAction(ScheduledAction::Type::LeaveWork, 17.0f);
    actor1.set<DailySchedule>(john_schedule);
    
    auto actor2 = ecs_world.CreateEntity("Sarah");
    actor2.set<Position>({20.0f, 0.0f});
    actor2.set<Velocity>({-0.3f, 0.0f});
    actor2.set<Actor>({"Sarah", 3, 0.8f});
    actor2.set<Satisfaction>({65.0f});  // Average satisfaction
    
    // Add a daily schedule for Sarah
    DailySchedule sarah_schedule;
    sarah_schedule.AddWeekdayAction(ScheduledAction::Type::ArriveWork, 8.5f);
    sarah_schedule.AddWeekdayAction(ScheduledAction::Type::LunchBreak, 12.5f);
    sarah_schedule.AddWeekdayAction(ScheduledAction::Type::LeaveWork, 16.5f);
    actor2.set<DailySchedule>(sarah_schedule);
    
    // Create facilities with economics
    auto lobby = ecs_world.CreateEntity("Lobby");
    lobby.set<BuildingComponent>({BuildingComponent::Type::Lobby, 0, 10, 50});
    lobby.set<Satisfaction>({90.0f});
    lobby.set<FacilityEconomics>({50.0f, 10.0f, 50});
    
    auto office = ecs_world.CreateEntity("Office");
    office.set<BuildingComponent>({BuildingComponent::Type::Office, 1, 8, 20});
    office.set<Satisfaction>({75.0f});
    office.set<FacilityEconomics>({150.0f, 30.0f, 20});
    
    auto restaurant = ecs_world.CreateEntity("Restaurant");
    restaurant.set<BuildingComponent>({BuildingComponent::Type::Restaurant, 2, 6, 30});
    restaurant.set<Satisfaction>({70.0f});
    restaurant.set<FacilityEconomics>({200.0f, 60.0f, 30});
    
    // Render a few frames to ensure everything is drawn
    for (int i = 0; i < 5; i++) {
        ecs_world.Update(1.0f / 60.0f);
        
        renderer.BeginFrame();
        renderer.Clear(DARKGRAY);
        
        // Draw grid representation
        const int grid_offset_x = 50;
        const int grid_offset_y = 50;
        const int cell_width = 30;
        const int cell_height = 40;
        
        // Draw grid lines
        for (int floor = 0; floor < 6; floor++) {
            int y = grid_offset_y + floor * cell_height;
            DrawLine(grid_offset_x, y, grid_offset_x + 600, y, GRAY);
        }
        
        for (int col = 0; col <= 20; col++) {
            int x = grid_offset_x + col * cell_width;
            DrawLine(x, grid_offset_y, x, grid_offset_y + 5 * cell_height, GRAY);
        }
        
        // Draw occupied cells (facilities)
        for (int floor = 0; floor < 5; floor++) {
            for (int col = 0; col < 20; col++) {
                if (grid.IsOccupied(floor, col)) {
                    int x = grid_offset_x + col * cell_width + 2;
                    int y = grid_offset_y + floor * cell_height + 2;
                    
                    // Get facility type and color from facility manager
                    int facilityId = grid.GetFacilityAt(floor, col);
                    auto facilityType = facility_mgr.GetFacilityType(facilityId);
                    
                    Color color;
                    switch (facilityType) {
                        case BuildingComponent::Type::Lobby:
                            color = GOLD; break;
                        case BuildingComponent::Type::Office:
                            color = SKYBLUE; break;
                        case BuildingComponent::Type::Residential:
                            color = PURPLE; break;
                        case BuildingComponent::Type::RetailShop:
                            color = GREEN; break;
                        case BuildingComponent::Type::Restaurant:
                            color = RED; break;
                        case BuildingComponent::Type::Hotel:
                            color = DARKBLUE; break;
                        case BuildingComponent::Type::Elevator:
                            color = GRAY; break;
                        default:
                            color = SKYBLUE; break;
                    }
                    
                    DrawRectangle(x, y, cell_width - 4, cell_height - 4, color);
                }
            }
        }
        
        // Draw title and legend
        DrawText("TowerForge - Time Simulation & Grid System", 50, 10, 20, WHITE);
        
        // Display current simulation time (top-left panel)
        const auto& time_mgr = ecs_world.GetWorld().get<TimeManager>();
        std::string time_str = "Time: " + time_mgr.GetTimeString();
        std::string day_str = std::string("Day: ") + time_mgr.GetDayName();
        std::string week_str = "Week: " + std::to_string(time_mgr.current_week);
        
        // Background panel for time display
        DrawRectangle(520, 50, 250, 100, Color{0, 0, 0, 180});
        DrawText(time_str.c_str(), 530, 60, 18, WHITE);
        DrawText(day_str.c_str(), 530, 85, 18, WHITE);
        DrawText(week_str.c_str(), 530, 110, 18, WHITE);
        
        // Day/night cycle indicator
        Color cycle_color = time_mgr.IsBusinessHours() ? YELLOW : DARKBLUE;
        const char* cycle_text = time_mgr.IsBusinessHours() ? "DAY" : "NIGHT";
        DrawRectangle(530, 130, 80, 30, Color{0, 0, 0, 180});
        DrawText(cycle_text, 540, 135, 16, cycle_color);
        
        DrawText("Grid: 10 floors x 20 columns", 50, 280, 16, LIGHTGRAY);
        DrawText("Legend:", 50, 310, 16, WHITE);
        DrawRectangle(50, 335, 20, 15, GOLD);
        DrawText("Lobby", 80, 335, 14, WHITE);
        DrawRectangle(50, 355, 20, 15, SKYBLUE);
        DrawText("Office", 80, 355, 14, WHITE);
        DrawRectangle(50, 375, 20, 15, PURPLE);
        DrawText("Residential", 80, 375, 14, WHITE);
        DrawRectangle(50, 395, 20, 15, GREEN);
        DrawText("RetailShop", 80, 395, 14, WHITE);
        DrawRectangle(50, 415, 20, 15, RED);
        DrawText("Restaurant", 80, 415, 14, WHITE);
        
        // Draw info panel
        DrawText(TextFormat("Occupied cells: %d", grid.GetOccupiedCellCount()), 50, 450, 16, LIGHTGRAY);
        DrawText(TextFormat("Floors: %d | Columns: %d", grid.GetFloorCount(), grid.GetColumnCount()), 50, 470, 16, LIGHTGRAY);
        DrawText("Actors: 2 (John, Sarah)", 50, 490, 16, LIGHTGRAY);
        
        renderer.EndFrame();
    }
    
    // Take screenshot
    std::cout << "Taking screenshot..." << std::endl;
    TakeScreenshot("towerforge_screenshot.png");
    std::cout << "Screenshot saved to towerforge_screenshot.png" << std::endl;
    
    // Cleanup
    renderer.Shutdown();
    
    return 0;
}<|MERGE_RESOLUTION|>--- conflicted
+++ resolved
@@ -86,16 +86,11 @@
     ecs_world.Initialize();
     // Set up global time manager (1x speed for screenshot)
     ecs_world.GetWorld().set<TimeManager>({1.0f});
-<<<<<<< HEAD
     
     // Set up global tower economy
     ecs_world.GetWorld().set<TowerEconomy>({10000.0f});
-    
-    // Get the tower grid
-=======
-
+  
     // Get the tower grid and facility manager
->>>>>>> fb90ffc8
     auto& grid = ecs_world.GetTowerGrid();
     auto& facility_mgr = ecs_world.GetFacilityManager();
     
