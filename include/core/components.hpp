#pragma once

#include <string>
<<<<<<< HEAD
#include <vector>
#include <cstdio>
=======
#include <memory>
>>>>>>> 385c8926

namespace TowerForge {
namespace Core {

// Forward declaration
class TowerGrid;

/**
 * @brief Component for entities with a position in 2D space
 */
struct Position {
    float x;
    float y;

    Position(float x = 0.0f, float y = 0.0f) : x(x), y(y) {}
};

/**
 * @brief Component for entities with velocity
 */
struct Velocity {
    float dx;
    float dy;

    Velocity(float dx = 0.0f, float dy = 0.0f) : dx(dx), dy(dy) {}
};

/**
 * @brief Component for actors (people) in the building
 * 
 * Actors represent people who move around the building,
 * use elevators, and interact with facilities.
 */
struct Actor {
    std::string name;
    int floor_destination;  // Target floor
    float speed;            // Movement speed

    Actor(const std::string& name = "Actor", int dest = 0, float spd = 1.0f)
        : name(name), floor_destination(dest), speed(spd) {}
};

/**
 * @brief Component for building components (offices, restaurants, etc.)
 * 
 * BuildingComponents represent the various facilities and rooms
 * that can be placed in the tower.
 */
struct BuildingComponent {
    enum class Type {
        Office,
        Restaurant,
        Shop,
        Hotel,
        Elevator,
        Lobby
    };

    Type type;
    int floor;              // Which floor this component is on
    int width;              // Width in tiles
    int capacity;           // Maximum occupancy
    int current_occupancy;  // Current number of people

    BuildingComponent(Type t = Type::Office, int f = 0, int w = 1, int cap = 10)
        : type(t), floor(f), width(w), capacity(cap), current_occupancy(0) {}
};

/**
<<<<<<< HEAD
 * @brief Global singleton component for managing simulation time
 * 
 * This component tracks the current simulation time, including hours,
 * days, and weeks. It also manages the simulation speed for pause
 * and fast-forward functionality.
 */
struct TimeManager {
    float current_hour;        // Current hour of the day (0.0 - 24.0)
    int current_day;           // Current day of the week (0 = Monday, 6 = Sunday)
    int current_week;          // Current week number
    float simulation_speed;    // Speed multiplier (0.0 = paused, 1.0 = normal, 2.0 = 2x speed)
    float hours_per_second;    // How many in-game hours pass per real-time second
    
    TimeManager(float hours_per_sec = 1.0f)
        : current_hour(8.0f),      // Start at 8 AM
          current_day(0),          // Start on Monday
          current_week(1),         // Start at week 1
          simulation_speed(1.0f),  // Normal speed
          hours_per_second(hours_per_sec) {}
    
    /**
     * @brief Get the current time as a formatted string (HH:MM)
     */
    std::string GetTimeString() const {
        int hours = static_cast<int>(current_hour);
        int minutes = static_cast<int>((current_hour - hours) * 60.0f);
        char buffer[6];
        snprintf(buffer, sizeof(buffer), "%02d:%02d", hours, minutes);
        return std::string(buffer);
    }
    
    /**
     * @brief Get the current day name
     */
    const char* GetDayName() const {
        static const char* day_names[] = {
            "Monday", "Tuesday", "Wednesday", "Thursday", 
            "Friday", "Saturday", "Sunday"
        };
        return day_names[current_day % 7];
    }
    
    /**
     * @brief Check if current time is within business hours (9 AM - 5 PM)
     */
    bool IsBusinessHours() const {
        return current_hour >= 9.0f && current_hour < 17.0f;
    }
    
    /**
     * @brief Check if it's a weekend
     */
    bool IsWeekend() const {
        return current_day == 5 || current_day == 6;  // Saturday or Sunday
    }
};

/**
 * @brief Scheduled action that can be triggered at a specific time
 */
struct ScheduledAction {
    enum class Type {
        ArriveWork,     // Arrive at work location
        LeaveWork,      // Leave work and go home
        LunchBreak,     // Take lunch break
        Idle,           // No specific action, idle behavior
        Custom          // Custom action (for future extensibility)
    };
    
    Type type;
    float trigger_hour;  // Hour of day when this action should trigger (0.0 - 24.0)
    
    ScheduledAction(Type t = Type::Idle, float hour = 9.0f)
        : type(t), trigger_hour(hour) {}
};

/**
 * @brief Component for entities with daily/weekly schedules
 * 
 * This component allows entities to have routines that trigger
 * at specific times of day. Schedules can differ for weekdays
 * and weekends.
 */
struct DailySchedule {
    std::vector<ScheduledAction> weekday_schedule;  // Actions for Monday-Friday
    std::vector<ScheduledAction> weekend_schedule;  // Actions for Saturday-Sunday
    float last_triggered_hour;                      // Last hour when a schedule was triggered
    
    DailySchedule()
        : last_triggered_hour(-1.0f) {}
    
    /**
     * @brief Add an action to the weekday schedule
     */
    void AddWeekdayAction(ScheduledAction::Type type, float hour) {
        weekday_schedule.push_back(ScheduledAction(type, hour));
    }
    
    /**
     * @brief Add an action to the weekend schedule
     */
    void AddWeekendAction(ScheduledAction::Type type, float hour) {
        weekend_schedule.push_back(ScheduledAction(type, hour));
    }
    
    /**
     * @brief Get the appropriate schedule based on whether it's a weekend
     */
    const std::vector<ScheduledAction>& GetActiveSchedule(bool is_weekend) const {
        return is_weekend ? weekend_schedule : weekday_schedule;
    }
=======
 * @brief Component for grid-based position
 * 
 * Represents a position in the tower's grid system.
 */
struct GridPosition {
    int floor;
    int column;
    int width;  // Width occupied in grid cells
    
    GridPosition(int f = 0, int c = 0, int w = 1)
        : floor(f), column(c), width(w) {}
>>>>>>> 385c8926
};

} // namespace Core
} // namespace TowerForge<|MERGE_RESOLUTION|>--- conflicted
+++ resolved
@@ -1,12 +1,9 @@
 #pragma once
 
 #include <string>
-<<<<<<< HEAD
 #include <vector>
 #include <cstdio>
-=======
 #include <memory>
->>>>>>> 385c8926
 
 namespace TowerForge {
 namespace Core {
@@ -76,7 +73,6 @@
 };
 
 /**
-<<<<<<< HEAD
  * @brief Global singleton component for managing simulation time
  * 
  * This component tracks the current simulation time, including hours,
@@ -188,7 +184,9 @@
     const std::vector<ScheduledAction>& GetActiveSchedule(bool is_weekend) const {
         return is_weekend ? weekend_schedule : weekday_schedule;
     }
-=======
+};
+  
+/**
  * @brief Component for grid-based position
  * 
  * Represents a position in the tower's grid system.
@@ -200,7 +198,6 @@
     
     GridPosition(int f = 0, int c = 0, int w = 1)
         : floor(f), column(c), width(w) {}
->>>>>>> 385c8926
 };
 
 } // namespace Core
