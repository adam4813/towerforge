--- conflicted
+++ resolved
@@ -17,11 +17,8 @@
     class UIWindowManager;
     class TooltipManager;
     class NotificationCenter;
-<<<<<<< HEAD
     class Minimap;
-=======
     class ActionBar;
->>>>>>> ea540c47
     struct IncomeBreakdown;
     struct ElevatorAnalytics;
     struct PopulationBreakdown;
@@ -343,14 +340,11 @@
         // Notification center
         std::unique_ptr<NotificationCenter> notification_center_;
 
-<<<<<<< HEAD
         // Minimap
         std::unique_ptr<Minimap> minimap_;
-=======
         // Action bar at bottom of screen
         std::unique_ptr<ActionBar> action_bar_;
         ActionBarCallback action_bar_callback_;
->>>>>>> ea540c47
     
         // Legacy notifications (for backward compatibility with toasts)
         std::vector<Notification> notifications_;
